--- conflicted
+++ resolved
@@ -97,13 +97,8 @@
           - image: 'debian:buster'
             target: 'aarch64-unknown-linux-musl'
     env:
-<<<<<<< HEAD
-      CARGO_DEB_VER: 1.34.2 # Newer cargo-deb fails to compile with --no-default-features, see https://github.com/kornelski/cargo-deb/issues/43.
+      CARGO_DEB_VER: 1.38.4
       CARGO_GENERATE_RPM_VER: 0.8.0
-=======
-      CARGO_DEB_VER: 1.38.4
-      CARGO_GENERATE_RPM_VER: 0.6.0
->>>>>>> 1ec204ff
       # A Routinator version of the form 'x.y.z-dev' denotes a dev build that is
       # newer than the released x.y.z version but is not yet a new release.
       NEXT_VER_LABEL: dev
