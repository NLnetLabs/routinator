# GitHub Actions workflow for building and testing Routinator O/S RPM packages.
# Uses GitHub Actions caching to avoid rebuilding Rust cargo-generate-rpm and
# Routinator dependencies on every run.
#
# Note: at the time of writing the GH cache contents expire after a
# week if not used so the next build may be much slower as it will
# have to re-download/build/install lots of Rust crates.
#
# Packages are built inside Docker containers as GH Runners have extra libraries
# and packages installed which can cause package building to succeed but package
# installation on a real target O/S to fail, due to being built against too
# recent version of a package such as libssl or glibc.
#
# Packages are tested inside LXC/LXD containers because Docker containers don't
# by default support init managers such as systemd but we want to test systemd
# service unit installation and activation.

name: Packaging RPM
on:
  push:
    branches:
      - main
    tags:
      - v*

defaults:
  run:
    # see: https://docs.github.com/en/actions/reference/workflow-syntax-for-github-actions#using-a-specific-shell
    shell: bash --noprofile --norc -eo pipefail -x {0}

jobs:
  # Use the cargo-generate-rpm Rust crate to build an RPM package for installing
  # Routinator. See: https://github.com/cat-in-136/cargo-generate-rpm
  rpm-pkg:
    strategy:
      matrix:
        image: # can't use complex values here, only primitive values are allowed
          - "centos:7"
          - "centos:8"
    env:
      CARGO_GENERATE_RPM_VER: 0.4.0
      # A Routinator version of the form 'x.y.z-dev' denotes a dev build that is
      # newer than the released x.y.z version but is not yet a new release.
      NEXT_VER_LABEL: dev
    name: rpm-pkg
    runs-on: ubuntu-latest
    # Build on the oldest platform we are targeting in order to avoid
    # https://github.com/rust-lang/rust/issues/57497. Specifying container
    # causes all of the steps in this job to run inside a Docker container.
    container: ${{ matrix.image }}

    steps:
    - name: Set vars
      id: setvars
      shell: bash
      run: |
        # Get the operating system and release name (e.g. centos and 7) from
        # the image name (e.g. centos:7) by extracting only the parts before
        # and after but not including the colon:
        echo "OS_NAME=${MATRIX_IMAGE%:*}" >> $GITHUB_ENV
        echo "OS_REL=${MATRIX_IMAGE#*:}" >> $GITHUB_ENV
      env:
        MATRIX_IMAGE: ${{ matrix.image }}

    # Git clone the Routinator code in the branch we were invoked on.
    - name: Checkout repository
      uses: actions/checkout@v1

    # Install Rust the hard way rather than using a GH Action because the action
    # doesn't work inside a Docker container.
    - name: Install Rust
      run: |
        yum update -y
        curl --proto '=https' --tlsv1.2 -sSf https://sh.rustup.rs | sh -s -- --profile minimal -y
        echo "$HOME/.cargo/bin" >> $GITHUB_PATH

    - name: Install compilation and other dependencies
      run: |
        yum install epel-release -y
        yum update -y
        yum install -y jq rpmlint
        yum groupinstall -y "Development Tools"

    # Speed up Routinator Rust builds by caching unchanged built dependencies.
    # See: https://github.com/actions/cache/blob/master/examples.md#rust---cargo
    - name: Cache Dot Cargo
      uses: actions/cache@v2
      with:
        path: |
          ~/.cargo/registry
          ~/.cargo/git
          target
        key: ${{ matrix.image }}-cargo-${{ hashFiles('**/Cargo.lock') }}

    # Speed up cargo-generate-rpm installation by only re-downloading and re-building its
    # dependent crates if we change the version of cargo-generate-rpm that we are using.
    - name: Cache Cargo Generate RPM binary
      id: cache-cargo-generate-rpm
      uses: actions/cache@v2
      with:
        path: ~/.cargo/bin/cargo-generate-rpm
        key: ${{ matrix.image }}-cargo-generate-rpm-${{ env.CARGO_GENERATE_RPM_VER }}

    # Only install cargo-generate-rpm if not already fetched from the cache.
    - name: Install Cargo Generate RPM
      if: steps.cache-cargo-generate-rpm.outputs.cache-hit != 'true'
      run: |
<<<<<<< HEAD
        cargo install cargo-generate-rpm --version ${CARGO_GENERATE_RPM_VER} --locked
=======
        # Temporary workaround for https://github.com/cat-in-136/cargo-generate-rpm/issues/21
        rustup toolchain install 1.52.0
        cargo +1.52.0 install cargo-generate-rpm --version ${CARGO_GENERATE_RPM_VER} --locked
>>>>>>> 5cbe8ecb

    # Instruct cargo-generate-rpm to build the RPM package using the config section
    # in Cargo.toml.
    - name: Create the RPM package
      run: |
        # Handle the release candidate case where the version string needs to have
        # dash replaced by tilda. The cargo build command won't work if the version
        # key in Cargo.toml contains a tilda but we have to put the tilda there for
        # when we run cargo generate-rpm so that it uses it.
        # 
        # For background on RPM versioning see:
        #   https://docs.fedoraproject.org/en-US/packaging-guidelines/Versioning/
        #
        # Finally, sometimes we want a version to be NEWER than the latest
        # release but without having to decide what higher semver number to bump
        # to. In this case we do NOT want dash '-' to become '~' because `-`
        # is treated as higher and tilda is treated as lower.
        ROUTINATOR_VER=$(cargo read-manifest | jq -r '.version')
        ROUTINATOR_NEW_VER=$(echo $ROUTINATOR_VER | tr '-' '~')
        RPM_ROUTINATOR_VER=$(echo $ROUTINATOR_NEW_VER | sed -e "s/~$NEXT_VER_LABEL/-$NEXT_VER_LABEL/")

        # Build and strip Routinator as cargo generate-rpm doesn't do this for us
        cargo build --release --locked
        strip -s target/release/routinator

        # Fix the version string to be used for the RPM package
        sed -i -e "s/$ROUTINATOR_VER/$RPM_ROUTINATOR_VER/" Cargo.toml

        # Select the correct systemd service unit file for the target operating system
        case ${MATRIX_IMAGE} in
        centos:7)
          SYSTEMD_SERVICE_UNIT_FILE="routinator-minimal.routinator.service"
          ;;
        *)
          SYSTEMD_SERVICE_UNIT_FILE="routinator.routinator.service"
          ;;
        esac

        # Copy the chosen systemd service unit file to where Cargo.toml expects it to be
        mkdir -p target/rpm
        cp pkg/common/${SYSTEMD_SERVICE_UNIT_FILE} target/rpm/routinator.service

        cargo generate-rpm
      env:
        MATRIX_IMAGE: ${{ matrix.image }}

    # See what rpmlint thinks of our package.
    - name: Verify the RPM package
      run: |
        # cargo generate-rpm creates RPMs that rpmlint considers to have
        # errors so don't use the rpmlint exit code otherwise we will always
        # abort the workflow.
        rpmlint target/generate-rpm/*.rpm || true

    # Upload the produced RPM package. The artifact will be available
    # via the GH Actions job summary and build log pages, but only to
    # users logged in to GH with sufficient rights in this project. The
    # uploaded artifact is also downloaded by the next job (see below)
    # to sanity check that it can be installed and results in a working
    # Routinator installation.
    - name: Upload RPM package
      uses: actions/upload-artifact@v2
      with:
        name: ${{ env.OS_NAME }}_${{ env.OS_REL }}
        path: target/generate-rpm/*.rpm

  # Download and sanity check on target operating systems the packages created
  # by previous jobs (see above). Don't test on GH runners as they come with
  # lots of software and libraries pre-installed and thus are not representative
  # of the actual deployment targets, nor do GH runners support all targets that
  # we want to test. Don't test in Docker containers as they do not support
  # systemd.
  rpm-pkg-test:
    name: rpm-pkg-test
    needs: rpm-pkg
    runs-on: ubuntu-latest
    strategy:
      fail-fast: false
      matrix:
        image: # can't use complex values here, only primitive values are allowed
          - "centos:7"
          - "centos:8"
    steps:
    # Set some environment variables that will be available to "run" steps below
    # in this job, and some output variables that will be available in GH Action
    # step definitions below.
    - name: Set vars
      id: setvars
      shell: bash
      run: |
        # Get the operating system and release name (e.g. centos and 7) from
        # the image name (e.g. centos:7) by extracting only the parts before
        # and after but not including the colon:
        OS_NAME=${MATRIX_IMAGE%:*}
        OS_REL=${MATRIX_IMAGE#*:}

        echo "OS_NAME=${OS_NAME}" >> $GITHUB_ENV
        echo "OS_REL=${OS_REL}" >> $GITHUB_ENV
        echo "LXC_IMAGE=images:${OS_NAME}/${OS_REL}/cloud" >> $GITHUB_ENV
      env:
        MATRIX_IMAGE: ${{ matrix.image }}

    - name: Download RPM package
      uses: actions/download-artifact@v2
      with:
        name: ${{ env.OS_NAME }}_${{ env.OS_REL }}

    - name: Add current user to LXD group
      run: |
        sudo usermod --append --groups lxd $(whoami)

    - name: Initialize LXD
      run: |
        sudo lxd init --auto

    - name: Check LXD configuration
      run: |
        sg lxd -c "lxc info"

    # Use of IPv6 sometimes prevents yum update being able to resolve mirrorlist.centos.org
    - name: Disable LXD assignment of IPv6 addresses
      run: |
        sg lxd -c "lxc network set lxdbr0 ipv6.address none"

    - name: Launch LXC container
      run: |
        # security.nesting=true is needed to avoid error "Failed to set up mount
        # namespacing: Permission denied".
        sg lxd -c "lxc launch ${LXC_IMAGE} -c security.nesting=true testcon"

    # Run yum update and install man and sudo support (missing in some LXC/LXD
    # O/S images) but first wait for cloud-init to finish otherwise the network
    # isn't yet ready. Don't use cloud-init status --wait as that isn't supported
    # on older O/S's.
    - name: Prepare container
      shell: bash
      run: |
        echo "Waiting for cloud-init.."
        while ! sudo lxc exec testcon -- ls -la /var/lib/cloud/data/result.json; do
          sleep 1s
        done
        sg lxd -c "lxc exec testcon -- yum update -y"
        sg lxd -c "lxc exec testcon -- yum install -y man"

    - name: Copy RPM into LXC container
      run: |
        RPM_FILE=$(ls -1 *.rpm)
        sg lxd -c "lxc file push ${RPM_FILE} testcon/tmp/"
        echo "RPM_FILE=${RPM_FILE}" >> $GITHUB_ENV

    - name: Install new RPM package
      run: |
        sg lxd -c "lxc exec testcon -- yum install -y /tmp/${RPM_FILE}"

    - name: Test installed packages
      run: |
        echo -e "\nROUTINATOR VERSION:"
        sg lxd -c "lxc exec testcon -- routinator --version"

        echo -e "\nROUTINATOR CONF:"
        sg lxd -c "lxc exec testcon -- cat /etc/routinator/routinator.conf"

        echo -e "\nROUTINATOR DATA DIR:"
        sg lxd -c "lxc exec testcon -- ls -la /var/lib/routinator"

        echo -e "\nROUTINATOR SERVICE STATUS BEFORE ENABLE:"
        sg lxd -c "lxc exec testcon -- systemctl status routinator || true"

        echo -e "\nINIT ROUTINATOR:"
        sg lxd -c "lxc exec testcon -- routinator-init --accept-arin-rpa"

        echo -e "\nROUTINATOR DATA DIR AFTER INIT:"
        sg lxd -c "lxc exec testcon -- ls -la /var/lib/routinator"

        echo -e "\nENABLE ROUTINATOR SERVICE:"
        sg lxd -c "lxc exec testcon -- systemctl enable routinator"

        echo -e "\nROUTINATOR SERVICE STATUS AFTER ENABLE:"
        sg lxd -c "lxc exec testcon -- systemctl status routinator || true"

        echo -e "\nSTART ROUTINATOR SERVICE:"
        sg lxd -c "lxc exec testcon -- systemctl start routinator"
        
        sleep 15s
        echo -e "\nROUTINATOR LOGS AFTER START:"
        sg lxd -c "lxc exec testcon -- journalctl --unit=routinator"

        echo -e "\nROUTINATOR SERVICE STATUS AFTER START:"
        sg lxd -c "lxc exec testcon -- systemctl status routinator"
        
        echo -e "\nROUTINATOR MAN PAGE:"
        sg lxd -c "lxc exec testcon -- man -P cat routinator"

        echo -e "\nROUTINATOR TALS DIR:"
        sg lxd -c "lxc exec testcon -- ls -la /var/lib/routinator/tals/"

        echo -e "\nROUTINATOR RPKI CACHE DIR (first 20 lines of ls output only):"
        sg lxd -c "lxc exec testcon -- ls -ltR /var/lib/routinator/rpki-cache/ | head -n 20"<|MERGE_RESOLUTION|>--- conflicted
+++ resolved
@@ -105,13 +105,9 @@
     - name: Install Cargo Generate RPM
       if: steps.cache-cargo-generate-rpm.outputs.cache-hit != 'true'
       run: |
-<<<<<<< HEAD
-        cargo install cargo-generate-rpm --version ${CARGO_GENERATE_RPM_VER} --locked
-=======
         # Temporary workaround for https://github.com/cat-in-136/cargo-generate-rpm/issues/21
         rustup toolchain install 1.52.0
         cargo +1.52.0 install cargo-generate-rpm --version ${CARGO_GENERATE_RPM_VER} --locked
->>>>>>> 5cbe8ecb
 
     # Instruct cargo-generate-rpm to build the RPM package using the config section
     # in Cargo.toml.
