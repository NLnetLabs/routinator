--- conflicted
+++ resolved
@@ -16,15 +16,11 @@
   now fall back to rsync. The time since last successful update before
   this fallback happens is configurable via the `rrdp-fallback-time`
   option and defaults to one hour. ([#473], [#482])
-<<<<<<< HEAD
 * Routinator now includes additional TALs for various commonly used
   RPKI testbeds. The `init` command has been restructured to make it
   possible to select the TALs for installation. The default is still to
   install the five production RIR TALs. ([#500])
-* The minimal supported Rust version is now 1.44.0. ([#444])
-=======
 * The minimal supported Rust version is now 1.45.0. ([#444], [#498])
->>>>>>> 1bb3a9c5
 
 New
 
@@ -71,11 +67,8 @@
 [#484]: https://github.com/NLnetLabs/routinator/pull/484
 [#487]: https://github.com/NLnetLabs/routinator/pull/487
 [#488]: https://github.com/NLnetLabs/routinator/pull/488
-<<<<<<< HEAD
+[#498]: https://github.com/NLnetLabs/routinator/pull/498
 [#500]: https://github.com/NLnetLabs/routinator/pull/500
-=======
-[#498]: https://github.com/NLnetLabs/routinator/pull/498
->>>>>>> 1bb3a9c5
 [rpki-rs]: https://github.com/NLnetLabs/rpki-rs/
 [rpki-rtr]: https://github.com/NLnetLabs/rpki-rtr/
 [@bjpbakker]: https://github.com/bjpbakker
