--- conflicted
+++ resolved
@@ -27,11 +27,7 @@
 .\" new: \\n[rst2man-indent\\n[rst2man-indent-level]]
 .in \\n[rst2man-indent\\n[rst2man-indent-level]]u
 ..
-<<<<<<< HEAD
 .TH "ROUTINATOR" "1" "Feb 10, 2022" "0.11.0-dev" "Routinator"
-=======
-.TH "ROUTINATOR" "1" "Feb 09, 2022" "0.11.0-dev" "Routinator"
->>>>>>> d71b7d58
 .SH NAME
 routinator \- RPKI relying party software
 .SH SYNOPSIS
