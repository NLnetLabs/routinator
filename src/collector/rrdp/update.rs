--- conflicted
+++ resolved
@@ -68,15 +68,11 @@
                 response
             }
             Err(err) => {
-<<<<<<< HEAD
-                log.warn(format_args!("{err}"));
-=======
                 if let Some(source) = err.source() {
-                    warn!("RRDP {uri}: {err} ({source})");
+                    log.warn(format_args!("{err} ({source})"));
                 } else {
-                    warn!("RRDP {uri}: {err}");
+                    log.warn(format_args!("{err}"));
                 }
->>>>>>> 5ceac40a
                 *status = HttpStatus::Error;
                 return Err(Failed)
             }
