//! Local repository copies synchronized with RRDP.
//!
//! The RRDP collector uses the file system to store its data.  For each
//! hostname serving an RRDP repository, there is directory. Within these
//! directories, each repository has its own directory based on the SHA-256
//! hash of the full rpkiNotify URI. Within this directory, all objects
//! published by the RRDP server are stored in a (relative) path constructed
//! from all the components of their rsync URI. The first of these is indeed
//! `rsync`.
//!
//! During updates, all newly published objects are stored in a temporary
//! tree alongside the actual object tree. The files are also stored in paths
//! build from their rsync URI, but the first component `rsync` is replaced
//! by `tmp`.
//!
//! For each repository, the state at last update is stored in a file named
//! `state.bin` place in the repository directory. This file is removed before
//! any update is attempted to mark the repository as ‘in flux.’ Similarly,
//! if this file is not found before an update is started, the repository is
//! considered not present even if there are actually files.

use std::{cmp, error, fmt, fs, io};
use std::collections::{HashMap, HashSet};
use std::convert::TryFrom;
use std::fs::File;
use std::io::{Seek, SeekFrom, Write};
use std::path::{Path, PathBuf};
use std::sync::{Arc, Mutex, RwLock};
use std::time::{Duration, SystemTime};
use bytes::Bytes;
use chrono::{DateTime, TimeZone, Utc};
use log::{debug, error, info, warn};
use rand::Rng;
use ring::digest;
use ring::constant_time::verify_slices_are_equal;
use reqwest::header;
use reqwest::{Certificate, Proxy, StatusCode};
use reqwest::blocking::{Client, ClientBuilder, RequestBuilder, Response};
use rpki::{rrdp, uri};
use rpki::repository::crypto::DigestAlgorithm;
use rpki::rrdp::{DeltaInfo, NotificationFile, ProcessDelta, ProcessSnapshot};
use uuid::Uuid;
use crate::config::Config;
use crate::error::Failed;
use crate::metrics::{Metrics, RrdpRepositoryMetrics};
use crate::utils::fatal;
use crate::utils::binio::{Compose, Parse};
use crate::utils::date::{parse_http_date, format_http_date};
use crate::utils::dump::DumpRegistry;
use crate::utils::json::JsonBuilder;
use crate::utils::uri::UriExt;


//------------ Collector -----------------------------------------------------

/// The local copy of RPKI repositories synchronized via RRDP.
#[derive(Debug)]
pub struct Collector {
    /// The path of the directory we store all our data in.
    working_dir: PathBuf,

    /// The HTTP client.
    http: HttpClient,

    /// Whether to filter dubious authorities in notify URIs.
    filter_dubious: bool,

    /// RRDP repository fallback timeout.
    ///
    /// This is the time since the last known update of an RRDP repository
    /// before it is considered non-existant.
    fallback_time: FallbackTime,

    /// The maximum allowed size for published objects.
    max_object_size: Option<u64>,
}

impl Collector {
    /// Initializes the RRDP collector without creating a value.
    ///
    /// This function is called implicitely by [`new`][Collector::new].
    pub fn init(config: &Config) -> Result<(), Failed> {
        let _ = Self::create_working_dir(config)?;
        Ok(())
    }

    /// Creates the working dir and returns its path.
    fn create_working_dir(config: &Config) -> Result<PathBuf, Failed> {
        let working_dir = config.cache_dir.join("rrdp");

        if config.fresh {
            if let Err(err) = fs::remove_dir_all(&working_dir) {
                if err.kind() != io::ErrorKind::NotFound {
                    error!(
                        "Failed to delete RRDP working directory at {}: {}",
                        working_dir.display(), err
                    );
                    return Err(Failed)
                }
            }
        }

        if let Err(err) = fs::create_dir_all(&working_dir) {
            error!(
                "Failed to create RRDP working directory {}: {}.",
                working_dir.display(), err
            );
            return Err(Failed);
        }
        Ok(working_dir)
    }
    /// Creates a new RRDP collector.
    pub fn new(config: &Config) -> Result<Option<Self>, Failed> {
        if config.disable_rrdp {
            return Ok(None)
        }
        Ok(Some(Collector {
            working_dir: Self::create_working_dir(config)?,
            http: HttpClient::new(config)?,
            filter_dubious: !config.allow_dubious_hosts,
            fallback_time: FallbackTime::from_config(config),
            max_object_size: config.max_object_size,
        }))
    }

    /// Ignites the collector.
    pub fn ignite(&mut self) -> Result<(), Failed> {
        self.http.ignite()
    }

    /// Starts a validation run using the collector.
    pub fn start(&self) -> Run {
        Run::new(self)
    }

    /// Dumps the content of the RRDP collector.
    #[allow(clippy::mutable_key_type)]
    pub fn dump(&self, dir: &Path) -> Result<(), Failed> {
        let dir = dir.join("rrdp");
        debug!("Dumping RRDP collector content to {}", dir.display());
        let mut registry = DumpRegistry::new(dir);
        let mut states = HashMap::new();
        for entry in fatal::read_dir(&self.working_dir)? {
            let entry = entry?;
            if !entry.is_dir() {
                continue;
            }
            for entry in fatal::read_dir(entry.path())? {
                let entry = entry?;
                if entry.is_dir() {
                    self.dump_repository(
                        entry.path(), &mut registry, &mut states
                    )?;
                }
            }
        }
        self.dump_repository_json(registry, states)?;
        debug!("RRDP collector dump complete.");
        Ok(())
    }

    /// Dumps the content of an RRDP repository.
    #[allow(clippy::mutable_key_type)]
    fn dump_repository(
        &self,
        repo_path: &Path,
        registry: &mut DumpRegistry,
        state_registry: &mut HashMap<uri::Https, RepositoryState>,
    ) -> Result<(), Failed> {
        let state_path = repo_path.join(RepositoryState::FILE_NAME);
        let state = match RepositoryState::load_path(&state_path)? {
            Some(state) => state,
            None => return Ok(())
        };
        let target_path = registry.get_repo_path(Some(&state.rpki_notify));

        fatal::create_dir_all(&target_path)?;

        Self::dump_tree(&repo_path.join("rsync"), &target_path)?;

        state_registry.insert(state.rpki_notify.clone(), state);

        Ok(())
    }

    /// Dumps a tree.
    fn dump_tree(
        source_path: &Path,
        target_path: &Path,
    ) -> Result<(), Failed> {
        for entry in fatal::read_dir(source_path)? {
            let entry = entry?;
            if entry.is_dir() {
                Self::dump_tree(
                    entry.path(), &target_path.join(entry.file_name())
                )?;
            }
            else if entry.is_file() {
                let target_path = target_path.join(entry.file_name());
                fatal::create_parent_all(&target_path)?;
                if let Err(err) = fs::copy(entry.path(), &target_path) {
                    error!(
                        "Fatal: failed to copy {} to {}: {}",
                        entry.path().display(),
                        target_path.display(),
                        err
                    );
                    return Err(Failed)
                }
            }
        }
        Ok(())
    }

    /// Dumps the repositories.json.
    #[allow(clippy::mutable_key_type)]
    fn dump_repository_json(
        &self,
        repos: DumpRegistry,
        states: HashMap<uri::Https, RepositoryState>,
    ) -> Result<(), Failed> {
        let path = repos.base_dir().join("repositories.json");
        if let Err(err) = fs::write(
            &path, 
            &JsonBuilder::build(|builder| {
                builder.member_array("repositories", |builder| {
                    for (key, value) in repos.rrdp_uris() {
                        builder.array_object(|builder| {
                            builder.member_str(
                                "path", value
                            );
                            builder.member_str("type", "rrdp");
                            builder.member_str(
                                "rpkiNotify",
                                key
                            );

                            if let Some(state) = states.get(key) {
                                builder.member_raw("serial", state.serial);
                                builder.member_str("session", state.session);
                                builder.member_str(
                                    "updated",
                                    state.updated().to_rfc3339()
                                );
                            }
                        })
                    }
                    builder.array_object(|builder| {
                        builder.member_str("path", "rsync");
                        builder.member_str("type", "rsync");
                    });
                })
            })
        ) {
            error!( "Failed to write {}: {}", path.display(), err);
            return Err(Failed)
        }

        Ok(())
    }

    /// Returns the path for a repository.
    fn repository_path(&self, rpki_notify: &uri::Https) -> PathBuf {
        let authority = rpki_notify.canonical_authority();
        let alg = DigestAlgorithm::sha256();
        let mut dir = String::with_capacity(
            authority.len()
            + alg.digest_len()
            + 1 // one slash
        );
        dir.push_str(&authority);
        dir.push('/');
        crate::utils::str::append_hex(
            alg.digest(rpki_notify.as_slice()).as_ref(),
            &mut dir
        );
        self.working_dir.join(dir)
    }

}


//------------ Run -----------------------------------------------------------

/// Using the collector for a single validation run.
#[derive(Debug)]
pub struct Run<'a> {
    /// A reference to the underlying collector.
    collector: &'a Collector,

    /// A set of the repositories we have updated already.
    ///
    /// If there is some value for a repository, it is available and current.
    /// If there is a `None`, the repository is not available or outdated.
    updated: RwLock<HashMap<uri::Https, Option<Repository>>>,

    /// The modules that are currently being updated.
    ///
    /// The value in the map is a mutex that is used to synchronize competing
    /// attempts to update the module. Only the thread that has the mutex is
    /// allowed to actually update.
    running: RwLock<HashMap<uri::Https, Arc<Mutex<()>>>>,

    /// The server metrics.
    metrics: Mutex<Vec<RrdpRepositoryMetrics>>,
}

impl<'a> Run<'a> {
    /// Creates a new runner.
    fn new(collector: &'a Collector) -> Self {
        Run {
            collector,
            updated: Default::default(),
            running: Default::default(),
            metrics: Mutex::new(Vec::new()),
        }
    }

    /// Loads a trust anchor certificate identified by an HTTPS URI.
    ///
    /// This just downloads the file. It is not cached since that is done
    /// by the store anyway.
    pub fn load_ta(&self, uri: &uri::Https) -> Option<Bytes> {
        let mut response = match self.collector.http.response(uri, false) {
            Ok(response) => response,
            Err(_) => return None,
        };
        if response.content_length() > self.collector.max_object_size {
            warn!(
                "Trust anchor certificate {} exceeds size limit. \
                 Ignoring.",
                uri
            );
            return None
        }
        let mut bytes = Vec::new();
        if let Err(err) = response.copy_to(&mut bytes) {
            info!("Failed to get trust anchor {}: {}", uri, err);
            return None
        }
        Some(Bytes::from(bytes))
    }

    /// Returns whether an RRDP repository has been updated already.
    ///
    /// This does not mean the repository is actually up-to-date or even
    /// available as an update may have failed.
    pub fn was_updated(&self, notify_uri: &uri::Https) -> bool {
        self.updated.read().unwrap().get(notify_uri).is_some()
    }

    /// Accesses an RRDP repository.
    ///
    /// This method blocks if the repository is deemed to need updating until
    /// the update has finished.
    ///
    /// If a repository has been successfully updated during this run,
    /// returns it. Otherwise returns it if it is cached and that cached data
    /// is newer than the fallback time. Thus, if the method returns
    /// `Ok(None)`, you can fall back to rsync.
    pub fn load_repository(
        &self, rpki_notify: &uri::Https
    ) -> Result<Option<Repository>, Failed> {
        // If we already tried updating, we can return already.
        if let Some(repo) = self.updated.read().unwrap().get(rpki_notify) {
            return Ok(repo.clone())
        }

        // Get a clone of the (arc-ed) mutex. Make a new one if there isn’t
        // yet.
        let mutex = {
            self.running.write().unwrap()
            .entry(rpki_notify.clone()).or_default()
            .clone()
        };

        // Acquire the mutex. Once we have it, see if the repository is
        // up-to-date which happens if someone else had the mutex first.
        let _lock = mutex.lock().unwrap();
        if let Some(res) = self.updated.read().unwrap().get(rpki_notify) {
            return Ok(res.clone())
        }

        // Now we can update the repository.
        let repository = Repository::try_update(self, rpki_notify.clone())?;

        // Remove from running.
        self.running.write().unwrap().remove(rpki_notify);

        // Insert into updated map and also return.
        self.updated.write().unwrap().insert(
            rpki_notify.clone(), repository.clone()
        );
        Ok(repository)
    }

    /// Cleans up the RRDP collector.
    ///
    /// Deletes all RRDP repository trees that are not included in `retain`.
    #[allow(clippy::mutable_key_type)]
    pub fn cleanup(
        &self,
        retain: &mut HashSet<uri::Https>
    ) -> Result<(), Failed> {
        // Add all the RRDP repositories we’ve tried during this run to be
        // kept.
        for uri in self.updated.read().unwrap().keys() {
            retain.insert(uri.clone());
        }

        for entry in fatal::read_dir(&self.collector.working_dir)? {
            let entry = entry?;
            if entry.is_file() {
                // This isn’t supposed to be here. Make it go away.
                if let Err(err) = fs::remove_file(entry.path()) {
                    error!(
                        "Fatal: failed to delete stray file {}: {}",
                        entry.path().display(), err
                    );
                    return Err(Failed)
                }
            }
            else if entry.is_dir() {
                self.cleanup_authority(entry.path(), retain)?;
            }
        }
        Ok(())
    }

    /// Cleans up an authority directory.
    #[allow(clippy::mutable_key_type)]
    pub fn cleanup_authority(
        &self,
        path: &Path,
        retain: &HashSet<uri::Https>
    ) -> Result<(), Failed> {
        for entry in fatal::read_dir(path)? {
            let entry = entry?;
            if entry.is_file() {
                // This isn’t supposed to be here. Make it go away.
                if let Err(err) = fs::remove_file(entry.path()) {
                    error!(
                        "Fatal: failed to delete stray file {}: {}",
                        entry.path().display(), err
                    );
                    return Err(Failed)
                }
            }
            else if entry.is_dir() {
                self.cleanup_repository(entry.path(), retain)?;
            }
        }
        Ok(())
    }

    /// Cleans up a repository directory.
    #[allow(clippy::mutable_key_type)]
    pub fn cleanup_repository(
        &self,
        path: &Path,
        retain: &HashSet<uri::Https>
    ) -> Result<(), Failed> {
        let state_path = path.join(RepositoryState::FILE_NAME);
        let keep = match RepositoryState::load_path(&state_path)? {
            Some(state) => {
                retain.contains(&state.rpki_notify)
            }
            None => false,
        };

        if !keep {
            debug!("Deleting unused RRDP tree {}.", path.display());
            if let Err(err) = fs::remove_dir_all(path) {
                error!(
                    "Fatal: failed to delete tree {}: {}.",
                    path.display(), err
                );
                return Err(Failed)
            }
        }

        Ok(())
    }

    /// Finishes the validation run.
    ///
    /// Updates `metrics` with the collector run’s metrics.
    ///
    /// If you are not interested in the metrics, you can simple drop the
    /// value, instead.
    pub fn done(self, metrics: &mut Metrics) {
        metrics.rrdp = self.metrics.into_inner().unwrap()
    }
}


//------------ Repository ----------------------------------------------------

/// Access to a single RRDP repository.
#[derive(Clone, Debug)]
pub struct Repository {
    /// The rpkiNotify URI of the repository.
    rpki_notify: uri::Https,

    /// The path where everything from this repository lives.
    path: PathBuf,
}

impl Repository {
    /// Loads an object from the repository.
    ///
    /// The object is identified by its rsync URI. If the object doesn’t
    /// exist, returns `None`.
    pub fn load_object(
        &self,
        uri: &uri::Rsync
    ) -> Result<Option<Bytes>, Failed> {
        RepositoryObject::load(&self.object_path(uri)).map(|maybe_obj| {
            maybe_obj.map(|obj| obj.content)
        })
    }

    /// Returns the path where all the objects live.
    fn object_base(&self) -> PathBuf {
        self.path.join("rsync")
    }

    /// Returns the path for a given rsync URI.
    fn object_path(&self, uri: &uri::Rsync) -> PathBuf {
        self.path.join(
            format!(
                "rsync/{}/{}/{}",
                uri.canonical_authority(),
                uri.module_name(),
                uri.path()
            )
        )
    }

    /// Returns the path where all the objects live.
    fn tmp_base(&self) -> PathBuf {
        self.path.join("tmp")
    }

    /// Returns the path for a given rsync URI.
    fn tmp_object_path(&self, uri: &uri::Rsync) -> PathBuf {
        self.path.join(
            format!(
                "tmp/{}/{}/{}",
                uri.canonical_authority(),
                uri.module_name(),
                uri.path()
            )
        )
    }
}

/// # Update
///
impl Repository {
    /// Creates the repository by trying to update it.
    ///
    /// Returns `Ok(None)` if the update fails and there is no already
    /// downloaded version that hasn’t expired yet.
    fn try_update(
        run: &Run, rpki_notify: uri::Https
    ) -> Result<Option<Self>, Failed> {
        // Check if the repository URI is dubious and return early if so.
        if run.collector.filter_dubious && rpki_notify.has_dubious_authority() {
            warn!(
                "{}: Dubious host name. Not using the repository.",
                rpki_notify
            );
            return Ok(None)
        }

        let path = run.collector.repository_path(&rpki_notify);
        let repo = Repository { rpki_notify: rpki_notify.clone(), path };
        let state = match RepositoryState::load(&repo) {
            Ok(state) => {
                state
            }
            Err(_) => {
                // Try to recover by removing the repository directory and
                // starting from scratch.
                if let Err(err) = fs::remove_dir_all(&repo.path) {
                    error!(
                        "Fatal: failed to delete corrupted repository \
                         directory {}: {}",
                         repo.path.display(), err
                    );
                    return Err(Failed)
                }
                None
            }
        };

        let is_current = match state.as_ref() {
            Some(state) => !state.is_expired(),
            None => false,
        };
        let best_before = state.as_ref().map(|state| state.best_before());

        let start_time = SystemTime::now();
        let mut metrics = RrdpRepositoryMetrics::new(rpki_notify.clone());
        let is_updated = repo._update(run, state, &mut metrics)?;
        metrics.duration = SystemTime::now().duration_since(start_time);
        run.metrics.lock().unwrap().push(metrics);

        if is_updated || is_current {
            Ok(Some(repo))
        }
        else {
            match best_before {
                Some(date) => {
                    info!(
                        "RRDP {}: Update failed and \
                        current copy is expired since {}.",
                        rpki_notify, date
                    );
                },
                None => {
                    info!(
                        "RRDP {}: Update failed and there is no current copy.",
                        rpki_notify
                    );
                }
            }
            Ok(None)
        }
    }

    /// Performs the actual update.
    ///
    /// Returns `Ok(false)` if the update failed.
    fn _update(
        &self,
        run: &Run,
        mut state: Option<RepositoryState>,
        metrics: &mut RrdpRepositoryMetrics,
    ) -> Result<bool, Failed> {
        let notify = match run.collector.http.notification_file(
            &self.rpki_notify,
            state.as_ref(),
            &mut metrics.notify_status
        ) {
            Ok(Some(notify)) => notify,
            Ok(None) => {
                self.not_modified(run, state.as_mut())?;
                return Ok(true)
            }
            Err(Failed) => {
                return Ok(false)
            }
        };

        metrics.serial = Some(notify.content.serial());
        metrics.session = Some(notify.content.session_id());
        match self.delta_update(run, state.as_ref(), &notify, metrics)? {
            None => {
                return Ok(true)
            }
            Some(reason) => {
                metrics.snapshot_reason = Some(reason)
            }
        }
        self.snapshot_update(run, &notify, metrics)
    }

    /// Handle the case of a Not Modified response.
    fn not_modified(
        &self,
        run: &Run,
        state: Option<&mut RepositoryState>,
    ) -> Result<(), Failed> {
        debug!("RRDP {}: Not modified.", self.rpki_notify);
        if let Some(state) = state {
            state.touch(run.collector.fallback_time);
            state.write(self)?
        }
        Ok(())
    }

    /// Performs a snapshot update and returns whether that succeeded.
    ///
    /// The URI and expected meta-data of the snapshot file are taken from
    /// `notify`.
    fn snapshot_update(
        &self,
        run: &Run,
        notify: &Notification,
        metrics: &mut RrdpRepositoryMetrics,
    ) -> Result<bool, Failed> {
        debug!("RRDP {}: updating from snapshot.", self.rpki_notify);
        match SnapshotUpdate::new(
            run.collector, self, notify, metrics
        ).try_update() {
            Ok(()) => {
                debug!(
                    "RRDP {}: snapshot update completed.",
                    self.rpki_notify
                );
                Ok(true)
            }
            Err(SnapshotError::Fatal) => Err(Failed),
            Err(err) => {
                warn!(
                    "RRDP {}: failed to process snapshot file {}: {}",
                    self.rpki_notify, notify.content.snapshot().uri(), err
                );
                Ok(false)
            }
        }
    }

    /// Performs a delta update of the RRDP repository.
    ///
    /// Takes information of the available deltas from `notify`. May not do
    /// anything at all if the repository is up-to-date. Returns whether the
    /// update succeeded. If `Ok(Some(reason))` is returned, a snapshot update
    /// should be tried next because of the reason given.
    fn delta_update(
        &self,
        run: &Run,
        state: Option<&RepositoryState>,
        notify: &Notification,
        metrics: &mut RrdpRepositoryMetrics,
    ) -> Result<Option<SnapshotReason>, Failed> {
        let state = match state {
            Some(state) => state,
            None => return Ok(Some(SnapshotReason::NewRepository)),
        };

        let deltas = match self.calc_deltas(&notify.content, state) {
            Ok(deltas) => deltas,
            Err(reason) => return Ok(Some(reason)),
        };

        if !deltas.is_empty() {
            let count = deltas.len();
            for (i, info) in deltas.iter().enumerate() {
                debug!(
                    "RRDP {}: Delta update step ({}/{}).",
                    self.rpki_notify, i + 1, count
                );
                if let Some(reason) = DeltaUpdate::new(
                    run.collector, self, notify.content.session_id(),
                    info, metrics
                ).try_update()? {
                    info!(
                        "RRDP {}: Delta update failed, \
                        trying snapshot instead.",
                        self.rpki_notify
                    );
                    return Ok(Some(reason))
                }
            }
        }

        // We are up-to-date now, so we can replace the state file with one
        // reflecting the notification we’ve got originally. This will update
        // the etag and last-modified data.
        RepositoryState::from_notify(
            self.rpki_notify.clone(),
            notify,
            run.collector.fallback_time
        ).write(self)?;

        debug!("RRDP {}: Delta update completed.", self.rpki_notify);
        Ok(None)
    }

    /// Calculates the slice of deltas to follow for updating.
    ///
    /// Returns an empty slice if no update is necessary.
    /// Returns a non-empty slice of the sequence of deltas to be applied.
    /// Returns `None` if updating via deltas is not possible.
    fn calc_deltas<'b>(
        &self,
        notify: &'b NotificationFile,
        state: &RepositoryState
    ) -> Result<&'b [rrdp::DeltaInfo], SnapshotReason> {
        if notify.session_id() != state.session {
            debug!("New session. Need to get snapshot.");
            return Err(SnapshotReason::NewSession)
        }
        debug!("{}: Serials: us {}, them {}.",
            self.rpki_notify, state.serial, notify.serial()
        );
        if notify.serial() == state.serial {
            return Ok(&[]);
        }

        // If there is no last delta (remember, we have a different
        // serial than the notification file) or if the last delta’s
        // serial differs from that noted in the notification file,
        // bail out.
        if notify.deltas().last().map(|delta| delta.serial())
            != Some(notify.serial())
        {
            debug!("Last delta serial differs from current serial.");
            return Err(SnapshotReason::BadDeltaSet)
        }

        let mut deltas = notify.deltas();
        let serial = match state.serial.checked_add(1) {
            Some(serial) => serial,
            None => return Err(SnapshotReason::LargeSerial)
        };
        loop {
            let first = match deltas.first() {
                Some(first) => first,
                None => {
                    debug!("Ran out of deltas.");
                    return Err(SnapshotReason::BadDeltaSet)
                }
            };
            match first.serial().cmp(&serial) {
                cmp::Ordering::Greater => {
                    debug!("First delta is too new ({})", first.serial());
                    return Err(SnapshotReason::OutdatedLocal)
                }
                cmp::Ordering::Equal => break,
                cmp::Ordering::Less => deltas = &deltas[1..]
            }
        }
        Ok(deltas)
    }
}


//------------ SnapshotUpdate ------------------------------------------------

/// An update to a repository performed from a snapshot file.
///
/// For this type of update, we collect all the published objects in the
/// repository’s temp directory and move it over to the object directory upon
/// success.
struct SnapshotUpdate<'a> {
    /// The collector.
    collector: &'a Collector,

    /// The repository.
    repository: &'a Repository,

    /// The notification file pointing to the snapshot.
    notify: &'a Notification,

    /// The metrics for the update.
    metrics: &'a mut RrdpRepositoryMetrics,
}

impl<'a> SnapshotUpdate<'a> {
    pub fn new(
        collector: &'a Collector,
        repository: &'a Repository,
        notify: &'a Notification,
        metrics: &'a mut RrdpRepositoryMetrics,
    ) -> Self {
        SnapshotUpdate { collector, repository, notify, metrics }
    }
    
    pub fn try_update(mut self) -> Result<(), SnapshotError> {
        let response = match self.collector.http.response(
            self.notify.content.snapshot().uri(), false
        ) {
            Ok(response) => {
                self.metrics.payload_status = Some(response.status().into());
                response
            }
            Err(err) => {
                self.metrics.payload_status = Some(HttpStatus::Error);
                return Err(err.into())
            }
        };

        let tmp_base = self.repository.tmp_base();
        if let Err(err) = fs::create_dir_all(&tmp_base) {
            error!(
                "Fatal: failed to create RRDP temporary directory {}: {}",
                tmp_base.display(), err
            );
            return Err(SnapshotError::Fatal)
        }

        match self.try_process(response) {
            Ok(()) => {
                // Remove the state file to signal we are messing with the
                // directory.
                RepositoryState::remove(self.repository)?;

                // Delete the old object base and move the tmp base over.
                // Note that the old object base may actually be missing.
                let object_base = self.repository.object_base();
                if let Err(err) = fs::remove_dir_all(&object_base) {
                    if err.kind() != io::ErrorKind::NotFound {
                        error!(
                            "Fatal: failed to delete RRDP object \
                            directory {}: {}",
                            object_base.display(), err
                        );
                        return Err(SnapshotError::Fatal)
                    }
                }
                // We don’t need to ensure presence of the repository directory
                // since the tmp_base lives there, too. So this really is
                // just a rename.
                if let Err(err) = fs::rename(&tmp_base, &object_base) {
                    error!(
                        "Fatal: failed to rename {} to {}: {}",
                        tmp_base.display(), object_base.display(), err
                    );
                    return Err(SnapshotError::Fatal)
                }

                // Write the new state.
                RepositoryState::from_notify(
                    self.repository.rpki_notify.clone(),
                    self.notify,
                    self.collector.fallback_time
                ).write(self.repository)?;

                Ok(())
            }
            Err(err) => {
                if let Err(err) = fs::remove_dir_all(&tmp_base) {
                    error!(
                        "Fatal: failed to delete RRDP temporary \
                        directory {}:{}",
                        tmp_base.display(), err
                    );
                    return Err(SnapshotError::Fatal)
                }
                Err(err)
            }
        }
    }

    pub fn try_process(
        &mut self,
        response: HttpResponse
    ) -> Result<(), SnapshotError> {
        let mut reader = io::BufReader::new(HashRead::new(response));
        self.process(&mut reader)?;
        let hash = reader.into_inner().into_hash();
        if verify_slices_are_equal(
            hash.as_ref(),
            self.notify.content.snapshot().hash().as_ref()
        ).is_err() {
            return Err(SnapshotError::HashMismatch)
        }
        Ok(())
    }
}

impl<'a> ProcessSnapshot for SnapshotUpdate<'a> {
    type Err = SnapshotError;

    fn meta(
        &mut self,
        session_id: Uuid,
        serial: u64,
    ) -> Result<(), Self::Err> {
        if session_id != self.notify.content.session_id() {
            return Err(SnapshotError::SessionMismatch {
                expected: self.notify.content.session_id(),
                received: session_id
            })
        }
        if serial != self.notify.content.serial() {
            return Err(SnapshotError::SerialMismatch {
                expected: self.notify.content.serial(),
                received: serial
            })
        }
        Ok(())
    }

    fn publish(
        &mut self,
        uri: uri::Rsync,
        data: &mut rrdp::ObjectReader,
    ) -> Result<(), Self::Err> {
        let path = self.repository.tmp_object_path(&uri);
        let mut data = MaxSizeRead::new(data, self.collector.max_object_size);
        if RepositoryObject::create(&path, &mut data).is_err() {
            if data.was_triggered() {
                Err(SnapshotError::LargeObject(uri))
            }
            else {
                Err(SnapshotError::Fatal)
            }
        }
        else {
            Ok(())
        }
    }
}


//------------ DeltaUpdate ---------------------------------------------------

/// An update to a repository performed from a delta file.
///
/// For this kind of update, we collect newly published and updated objects in
/// the repository’s temp directory and remember them as well as all deleted
/// objects and if everything is okay, copy files over to and delete files in
/// the object directory.
struct DeltaUpdate<'a> {
    /// The collector.
    collector: &'a Collector,

    /// The repository.
    repository: &'a Repository,

    /// The session ID of the RRDP session.
    session_id: Uuid,

    /// Information about the delta file.
    info: &'a DeltaInfo,

    /// The metrics for the update.
    metrics: &'a mut RrdpRepositoryMetrics,

    /// The URIs of objects to be copied from the temp to the object directory.
    publish: HashSet<uri::Rsync>,

    /// The URIs of objects to be deleted.
    withdraw: HashSet<uri::Rsync>,
}

impl<'a> DeltaUpdate<'a> {
    /// Creates a new delta update.
    pub fn new(
        collector: &'a Collector,
        repository: &'a Repository,
        session_id: Uuid,
        info: &'a DeltaInfo,
        metrics: &'a mut RrdpRepositoryMetrics,
    ) -> Self {
        DeltaUpdate {
            collector, repository, session_id, info, metrics,
            publish: Default::default(), withdraw: Default::default(),
        }
    }

    /// Tries to perform the delta update.
    pub fn try_update(
        mut self
    ) -> Result<Option<SnapshotReason>, Failed> {
        if let Err(err) = self.collect_changes() {
            warn!(
                "RRDP {}: failed to process delta: {}",
                self.repository.rpki_notify, err
            );
            return Ok(Some(SnapshotReason::ConflictingDelta))
        }
        self.apply_changes()?;
        Ok(None)
    }

    fn collect_changes(&mut self) -> Result<(), DeltaError> {
        let response = match self.collector.http.response(
            self.info.uri(), false
        ) {
            Ok(response) => {
                self.metrics.payload_status = Some(response.status().into());
                response
            }
            Err(err) => {
                self.metrics.payload_status = Some(HttpStatus::Error);
                return Err(err.into())
            }
        };
        self.try_process(response)?;
        if let Some(uri) = self.publish.intersection(&self.withdraw).next() {
            return Err(DeltaError::ObjectRepeated { uri: uri.clone() })
        }
        Ok(())
    }

    /// Applies the collected changes.
    ///
    /// If anything goes wrong here, we will have to wipe the repository as it
    /// will be in an inconsistent state.
    fn apply_changes(self) -> Result<(), Failed> {
        // First, delete the state file to mark the repository as being in
        // flux.
        RepositoryState::remove(self.repository)?;

        if self._apply_changes().is_err() {
            if let Err(err) = fs::remove_dir_all(&self.repository.path) {
                error!(
                    "Fatal: failed to delete repository directory {}: {}",
                    self.repository.path.display(), err
                );
            }
            return Err(Failed)
        }

        // Write a state file to reflect how far we’ve come.
        RepositoryState::new_for_delta(
            self.repository.rpki_notify.clone(),
            self.session_id,
            self.info.serial(),
            self.collector.fallback_time
        ).write(self.repository)?;
        Ok(())
    }

    /// Actually applies the changes, not dealing with errors.
    fn _apply_changes(&self) -> Result<(), Failed> {
        for uri in &self.publish {
            let tmp_path = self.repository.tmp_object_path(uri);
            let obj_path = self.repository.object_path(uri);
            if let Err(err) = fs::remove_file(&obj_path) {
                if err.kind() != io::ErrorKind::NotFound {
                    error!(
                        "Fatal: failed to delete {}: {}",
                        obj_path.display(), err
                    );
                    return Err(Failed)
                }
            }
            if let Some(parent) = obj_path.parent() {
                if let Err(err) = fs::create_dir_all(&parent) {
                    error!(
                        "Fatal: failed to create directory {}: {}",
                        parent.display(), err
                    );
                    return Err(Failed)
                }
            }
            if let Err(err) = fs::rename(&tmp_path, &obj_path) {
                error!(
                    "Fatal: failed to move {} to {}: {}",
                    tmp_path.display(), obj_path.display(), err
                );
                return Err(Failed)
            }
        }
        for uri in &self.withdraw {
            let obj_path = self.repository.object_path(uri);
            if let Err(err) = fs::remove_file(&obj_path) {
                if err.kind() != io::ErrorKind::NotFound {
                    error!(
                        "Fatal: failed to delete {}: {}",
                        obj_path.display(), err
                    );
                    return Err(Failed)
                }
            }
        }
        Ok(())
    }

    pub fn try_process(
        &mut self,
        response: HttpResponse
    ) -> Result<(), DeltaError> {
        let mut reader = io::BufReader::new(HashRead::new(response));
        self.process(&mut reader)?;
        let hash = reader.into_inner().into_hash();
        if verify_slices_are_equal(
            hash.as_ref(),
            self.info.hash().as_ref()
        ).is_err() {
            return Err(DeltaError::DeltaHashMismatch)
        }
        Ok(())
    }

    /// Checks whether the object has the given hash.
    ///
    /// If the hash is `None`, actually checks that the object doesn’t
    /// exist.
    fn check_hash(
        &self, uri: &uri::Rsync, expected: Option<rrdp::Hash>
    ) -> Result<(), DeltaError> {
        let current = RepositoryObject::load_hash(
            &self.repository.object_path(uri)
        )?;
        if current == expected {
            Ok(())
        }
        else if expected.is_none() {
            Err(DeltaError::ObjectAlreadyPresent { uri: uri.clone() })
        }
        else if current.is_none() {
            Err(DeltaError::MissingObject { uri: uri.clone() })
        }
        else {
            Err(DeltaError::ObjectHashMismatch { uri: uri.clone() })
        }
    }
}

impl<'a> ProcessDelta for DeltaUpdate<'a> {
    type Err = DeltaError;

    fn meta(
        &mut self, session_id: Uuid, serial: u64
    ) -> Result<(), Self::Err> {
        if session_id != self.session_id {
            return Err(DeltaError::SessionMismatch {
                expected: self.session_id,
                received: session_id
            })
        }
        if serial != self.info.serial() {
            return Err(DeltaError::SerialMismatch {
                expected: self.info.serial(),
                received: serial
            })
        }
        Ok(())
    }

    fn publish(
        &mut self,
        uri: uri::Rsync,
        hash: Option<rrdp::Hash>,
        data: &mut rrdp::ObjectReader<'_>
    ) -> Result<(), Self::Err> {
        self.check_hash(&uri, hash)?;
        let mut data = MaxSizeRead::new(data, self.collector.max_object_size);
        let path = self.repository.tmp_object_path(&uri);
        if RepositoryObject::create(&path, &mut data).is_err() {
            if data.was_triggered() {
                return Err(DeltaError::LargeObject(uri))
            }
            else {
                return Err(DeltaError::Fatal)
            }
        }
        if !self.publish.insert(uri.clone()) {
            return Err(DeltaError::ObjectRepeated { uri })
        }
        Ok(())
    }

    fn withdraw(
        &mut self,
        uri: uri::Rsync,
        hash: rrdp::Hash
    ) -> Result<(), Self::Err> {
        self.check_hash(&uri, Some(hash))?;
        if !self.withdraw.insert(uri.clone()) {
            return Err(DeltaError::ObjectRepeated { uri })
        }
        Ok(())
    }
}


//------------ HttpClient ----------------------------------------------------

/// The HTTP client for updating RRDP repositories.
#[derive(Debug)]
struct HttpClient {
    /// The (blocking) reqwest client.
    ///
    /// This will be of the error variant until `ignite` has been called. Yes,
    /// that is not ideal but 
    client: Result<Client, Option<ClientBuilder>>,

    /// The base directory for storing copies of responses if that is enabled.
    response_dir: Option<PathBuf>,
}

impl HttpClient {
    /// Creates a new, not-yet-ignited client based on the config.
    pub fn new(config: &Config) -> Result<Self, Failed> {

        // Deal with the reqwest’s TLS features by defining a creator
        // function for the two cases.
        #[cfg(not(feature = "native-tls"))]
        fn create_builder() -> ClientBuilder {
            Client::builder().use_rustls_tls()
        }

        #[cfg(feature = "native-tls")]
        fn create_builder() -> ClientBuilder {
            Client::builder().use_native_tls()
        }

        let mut builder = create_builder();
        builder = builder.user_agent(&config.rrdp_user_agent);
<<<<<<< HEAD
        builder = builder.gzip(true);
        builder = builder.timeout(config.rrdp_timeout);
=======
        builder = builder.gzip(!config.rrdp_disable_gzip);
        match config.rrdp_timeout {
            Some(Some(timeout)) => {
                builder = builder.timeout(timeout);
            }
            Some(None) => { /* keep no timeout */ }
            None => {
                builder = builder.timeout(DEFAULT_TIMEOUT);
            }
        }
>>>>>>> a764585a
        if let Some(timeout) = config.rrdp_connect_timeout {
            builder = builder.connect_timeout(timeout);
        }
        if let Some(addr) = config.rrdp_local_addr {
            builder = builder.local_address(addr)
        }
        for path in &config.rrdp_root_certs {
            builder = builder.add_root_certificate(
                Self::load_cert(path)?
            );
        }
        for proxy in &config.rrdp_proxies {
            let proxy = match Proxy::all(proxy) {
                Ok(proxy) => proxy,
                Err(err) => {
                    error!(
                        "Invalid rrdp-proxy '{}': {}", proxy, err
                    );
                    return Err(Failed)
                }
            };
            builder = builder.proxy(proxy);
        }
        Ok(HttpClient {
            client: Err(Some(builder)),
            response_dir: config.rrdp_keep_responses.clone(),
        })
    }

    /// Ignites the client.
    ///
    /// This _must_ be called before any other methods can be called. It must
    /// be called after any potential fork on Unix systems because it spawns
    /// threads.
    pub fn ignite(&mut self) -> Result<(), Failed> {
        let builder = match self.client.as_mut() {
            Ok(_) => return Ok(()),
            Err(builder) => match builder.take() {
                Some(builder) => builder,
                None => {
                    error!("Previously failed to initialize HTTP client.");
                    return Err(Failed)
                }
            }
        };
        let client = match builder.build() {
            Ok(client) => client,
            Err(err) => {
                error!("Failed to initialize HTTP client: {}.", err);
                return Err(Failed)
            }
        };
        self.client = Ok(client);
        Ok(())
    }

    /// Loads a WebPKI trusted certificate.
    fn load_cert(path: &Path) -> Result<Certificate, Failed> {
        let mut file = match fs::File::open(path) {
            Ok(file) => file,
            Err(err) => {
                error!(
                    "Cannot open rrdp-root-cert file '{}': {}'",
                    path.display(), err
                );
                return Err(Failed);
            }
        };
        let mut data = Vec::new();
        if let Err(err) = io::Read::read_to_end(&mut file, &mut data) {
            error!(
                "Cannot read rrdp-root-cert file '{}': {}'",
                path.display(), err
            );
            return Err(Failed);
        }
        Certificate::from_pem(&data).map_err(|err| {
            error!(
                "Cannot decode rrdp-root-cert file '{}': {}'",
                path.display(), err
            );
            Failed
        })
    }

    /// Returns a reference to the reqwest client.
    ///
    /// # Panics
    ///
    /// The method panics if the client hasn’t been ignited yet.
    fn client(&self) -> &Client {
        self.client.as_ref().unwrap()
    }

    /// Performs an HTTP GET request for the given URI.
    ///
    /// If keeping responses is enabled, the response is written to a file
    /// corresponding to the URI. If the resource behind the URI changes over
    /// time and this change should be tracked, set `multi` to `true` to
    /// include the current time in the file name.
    pub fn response(
        &self,
        uri: &uri::Https,
        multi: bool,
    ) -> Result<HttpResponse, reqwest::Error> {
        self._response(uri, self.client().get(uri.as_str()), multi)
    }

    /// Creates a response from a request builder.
    fn _response(
        &self,
        uri: &uri::Https,
        request: RequestBuilder,
        multi: bool
    ) -> Result<HttpResponse, reqwest::Error> {
        request.send().map(|response| {
            HttpResponse::create(response, uri, &self.response_dir, multi)
        })
    }

    /// Requests, parses, and returns the given RRDP notification file.
    ///
    /// The value referred to by `status` will be updated to the received
    /// status code or `HttpStatus::Error` if the request failed.
    ///
    /// Returns the notification file on success.
    pub fn notification_file(
        &self,
        uri: &uri::Https,
        state: Option<&RepositoryState>,
        status: &mut HttpStatus,
    ) -> Result<Option<Notification>, Failed> {
        let mut request = self.client().get(uri.as_str());
        if let Some(state) = state {
            if let Some(etag) = state.etag.as_ref() {
                request = request.header(
                    header::IF_NONE_MATCH, etag.as_ref()
                );
            }
            if let Some(ts) = state.last_modified_ts {
                request = request.header(
                    header::IF_MODIFIED_SINCE,
                    format_http_date(Utc.timestamp(ts, 0))
                );
            }
        }
        let response = match self._response(uri, request, true) {
            Ok(response) => {
                *status = response.status().into();
                response
            }
            Err(err) => {
                warn!("RRDP {}: {}", uri, err);
                *status = HttpStatus::Error;
                return Err(Failed)
            }
        };

        if response.status() == StatusCode::NOT_MODIFIED {
            Ok(None)
        }
        else if !response.status().is_success() {
            warn!(
                "RRDP {}: Getting notification file failed with status {}",
                uri, response.status()
            );
            Err(Failed)
        }
        else {
            Notification::from_response(uri, response).map(Some)
        }
    }
}


//------------ HttpResponse --------------------------------------------------

/// Wraps a reqwest response for added features.
struct HttpResponse {
    /// The wrapped reqwest response.
    response: Response,

    /// A file to also store read data into.
    file: Option<fs::File>,
}

impl HttpResponse {
    /// Creates a new response wrapping a reqwest reponse.
    ///
    /// If `response_dir` is some path, the response will also be written to
    /// a file under this directory based on `uri`. Each URI component
    /// starting with the authority will be a directory name. If `multi` is
    /// `false` the last component will be the file name. If `multi` is
    /// `true` the last component will be a directory, too, and the file name
    /// will be the ISO timestamp of the current time.
    pub fn create(
        response: Response,
        uri: &uri::Https,
        response_dir: &Option<PathBuf>,
        multi: bool
    ) -> Self {
        HttpResponse {
            response,
            file: response_dir.as_ref().and_then(|base| {
                Self::open_file(base, uri, multi).ok()
            })
        }
    }

    /// Opens the file mirroring file.
    ///
    /// See [`create`][Self::create] for the rules.
    fn open_file(
        base: &Path, uri: &uri::Https, multi: bool
    ) -> Result<fs::File, Failed> {
        let path = base.join(&uri.as_str()[8..]);
        let path = if multi {
            path.join(Utc::now().to_rfc3339())
        }
        else {
            path
        };

        let parent = match path.parent() {
            Some(parent) => parent,
            None => {
                warn!(
                    "Cannot keep HTTP response; \
                    URI translated into a bad path '{}'",
                    path.display()
                );
                return Err(Failed)
            }
        };
        if let Err(err) = fs::create_dir_all(&parent) {
            warn!(
                "Cannot keep HTTP response; \
                creating directory {} failed: {}",
                parent.display(), err
            );
            return Err(Failed)
        }
        fs::File::create(&path).map_err(|err| {
            warn!(
                "Cannot keep HTTP response; \
                creating file {} failed: {}",
                path.display(), err
            );
            Failed
        })
    }

    /// Returns the value of the content length header if present.
    pub fn content_length(&self) -> Option<u64> {
        self.response.content_length()
    }

    /// Copies the full content of the response to the given writer.
    pub fn copy_to<W: io::Write + ?Sized>(
        &mut self, w: &mut W
    ) -> Result<u64, io::Error> {
        // We cannot use the reqwest response’s `copy_to` impl because we need
        // to use our own `io::Read` impl which sneaks in the copying to file
        // if necessary.
        io::copy(self, w)
    }

    /// Returns the status code of the response.
    pub fn status(&self) -> StatusCode {
        self.response.status()
    }

    /// Returns the value of the ETag header if present.
    ///
    /// The returned value is the complete content. That is, it includes the
    /// quotation marks and a possible `W/` prefix.
    ///
    /// The method quietly returns `None` if the content of a header is
    /// malformed or if there is more than one occurence of the header.
    ///
    /// The method returns a `Bytes` value as there is a good chance the
    /// tag is short enough to be be inlined.
    pub fn etag(&self) -> Option<Bytes> {
        let mut etags = self.response.headers()
            .get_all(header::ETAG)
            .into_iter();
        let etag = etags.next()?;
        if etags.next().is_some() {
            return None
        }
        Self::parse_etag(etag.as_bytes())
    }

    /// Parses the ETag value.
    ///
    /// This is a separate function to make testing easier.
    fn parse_etag(etag: &[u8]) -> Option<Bytes> {
        // The tag starts with an optional case-sensitive `W/` followed by
        // `"`. Let’s remember where the actual tag starts.
        let start = if etag.starts_with(b"W/\"") {
            3
        }
        else if etag.get(0) == Some(&b'"') {
            1
        }
        else {
            return None
        };

        // We need at least one more character. Empty tags are allowed.
        if etag.len() <= start {
            return None
        }

        // The tag ends with a `"`.
        if etag.last() != Some(&b'"') {
            return None
        }

        Some(Bytes::copy_from_slice(etag))
    }

    /// Returns the value of the Last-Modified header if present.
    ///
    /// The method quietly returns `None` if the content of a header is
    /// malformed or if there is more than one occurence of the header.
    pub fn last_modified(&self) -> Option<DateTime<Utc>> {
        let mut iter = self.response.headers()
            .get_all(header::LAST_MODIFIED)
            .into_iter();
        let value = iter.next()?;
        if iter.next().is_some() {
            return None
        }
        parse_http_date(value.to_str().ok()?)
    }
}


//--- Read

impl io::Read for HttpResponse {
    fn read(&mut self, buf: &mut [u8]) -> Result<usize, io::Error> {
        let res = self.response.read(buf)?;
        if let Some(file) = self.file.as_mut() {
            file.write_all(&buf[..res])?;
        }
        Ok(res)
    }
}


//------------ Notification --------------------------------------------------

/// The notification file of an RRDP repository.
struct Notification {
    /// The content of the file.
    content: NotificationFile,

    /// The Etag value if provided.
    etag: Option<Bytes>,

    /// The Last-Modified value if provided,
    last_modified: Option<DateTime<Utc>>,
}

impl Notification {
    /// Creates a new notification from a successful HTTP response.
    ///
    /// Assumes that the response status was 200 OK.
    fn from_response(
        uri: &uri::Https, response: HttpResponse
    ) -> Result<Self, Failed> {
        let etag = response.etag();
        let last_modified = response.last_modified();
        let mut content = NotificationFile::parse(
            io::BufReader::new(response)
        ).map_err(|err| {
            warn!("RRDP {}: {}", uri, err);
            Failed
        })?;
        content.sort_deltas();
        Ok(Notification { content, etag, last_modified })
    }
}


//------------ RepositoryState -----------------------------------------------

/// The current state of an RRDP repository.
#[derive(Clone, Debug, Eq, Hash, PartialEq)]
struct RepositoryState {
    /// The rpkiNotify URI of the repository.
    pub rpki_notify: uri::Https,

    /// The UUID of the current session of repository.
    pub session: Uuid,

    /// The serial number within the current session.
    pub serial: u64,

    /// Unix timestamp in seconds of the time of last update of the server.
    ///
    /// We are not using `DateTime<Utc>` here since we don’t need sub-second
    /// precision and converting on the fly makes a value change when cycled
    /// through the database as its sub-second portion is forced to zero.
    pub updated_ts: i64,

    /// The time when we consider the stored data to be expired.
    pub best_before_ts: i64,

    /// The value of the date header of the notification file if present.
    ///
    /// Given as the Unix timestamp in seconds.
    pub last_modified_ts: Option<i64>,

    /// The value of the ETag header of the notification file if present.
    ///
    /// This is the complete tag including the quotation marks and possibly
    /// the weak prefix.
    pub etag: Option<Bytes>,
}

impl RepositoryState {
    /// Create the state for a delta update.
    pub fn new_for_delta(
        rpki_notify: uri::Https,
        session: Uuid,
        serial: u64,
        fallback: FallbackTime,
    ) -> Self {
        RepositoryState {
            rpki_notify,
            session,
            serial,
            updated_ts: Utc::now().timestamp(),
            best_before_ts: fallback.best_before().timestamp(),
            last_modified_ts: None,
            etag: None
        }
    }

    /// Create the state based on the notification file.
    pub fn from_notify(
        rpki_notify: uri::Https,
        notify: &Notification,
        fallback: FallbackTime,
    ) -> Self {
        RepositoryState {
            rpki_notify,
            session: notify.content.session_id(),
            serial: notify.content.serial(),
            updated_ts: Utc::now().timestamp(),
            best_before_ts: fallback.best_before().timestamp(),
            last_modified_ts: notify.last_modified.map(|x| x.timestamp()),
            etag: notify.etag.clone(),
        }
    }

    /// Returns the last update time as proper timestamp.
    pub fn updated(&self) -> DateTime<Utc> {
        Utc.timestamp(self.updated_ts, 0)
    }

    /// Returns the best before time as a proper timestamp.
    pub fn best_before(&self) -> DateTime<Utc> {
        Utc.timestamp(self.best_before_ts, 0)
    }

    /// Sets the update time to now.
    pub fn touch(&mut self, fallback: FallbackTime) {
        self.updated_ts = Utc::now().timestamp();
        self.best_before_ts = fallback.best_before().timestamp();
    }

    /// Returns whether this repository should be considered expired.
    pub fn is_expired(&self) -> bool {
        Utc::now() > self.best_before()
    }

    /// Reads the state file of a repository.
    pub fn load(repo: &Repository) -> Result<Option<Self>, Failed> {
        Self::load_path(&Self::file_path(repo))
    }

    /// Reads the state file at a path.
    pub fn load_path(path: &Path) -> Result<Option<Self>, Failed> {
        let mut file = match File::open(path) {
            Ok(file) => file,
            Err(err) if err.kind() == io::ErrorKind::NotFound => {
                return Ok(None)
            }
            Err(err) => {
                warn!(
                    "Failed to open repository state file {}: {}",
                    path.display(), err
                );
                return Err(Failed)
            }
        };
        Self::_read(&mut file)
        .map(Some)
        .map_err(|err| {
            warn!(
                "Failed to read repository state file {}: {}",
                path.display(), err
            );
            Failed
        })
    }

    /// Deletes the state file of a repository.
    pub fn remove(repo: &Repository) -> Result<(), Failed> {
        fatal::remove_file(&Self::file_path(repo))
    }


    /// Reads the state from an IO reader.
    fn _read(reader: &mut impl io::Read) -> Result<Self, io::Error> {
        // Version number. Must be 0u8.
        let version = u8::parse(reader)?;
        if version != 0 {
            return Err(io::Error::new(
                io::ErrorKind::Other,
                format!("unexpected version {}", version)
            ))
        }

        Ok(RepositoryState {
            rpki_notify: Parse::parse(reader)?,
            session: Parse::parse(reader)?,
            serial: Parse::parse(reader)?,
            updated_ts: Parse::parse(reader)?,
            best_before_ts: Parse::parse(reader)?,
            last_modified_ts: Parse::parse(reader)?,
            etag: Parse::parse(reader)?,
        })
    }

    /// Writes the state file of a repository.
    pub fn write(&self, repo: &Repository) -> Result<(), Failed> {
        let path = Self::file_path(repo);
        let mut file = match File::create(&path) {
            Ok(file) => file,
            Err(err) => {
                error!(
                    "Fatal: Failed to open repository state file {}: {}",
                    path.display(), err
                );
                return Err(Failed)
            }
        };
        self._write(&mut file).map_err(|err| {
            error!(
                "Fatal: Failed to write repository state file {}: {}",
                path.display(), err
            );
            Failed
        })
    }

    /// Writes the state to an IO writer.
    fn _write(
        &self, writer: &mut impl io::Write
    ) -> Result<(), io::Error> {
        0u8.compose(writer)?; // version
        self.rpki_notify.compose(writer)?;
        self.session.compose(writer)?;
        self.serial.compose(writer)?;
        self.updated_ts.compose(writer)?;
        self.best_before_ts.compose(writer)?;
        self.last_modified_ts.compose(writer)?;
        self.etag.compose(writer)?;
        Ok(())
    }

    pub const FILE_NAME: &'static str = "state.bin";

    pub fn file_path(repo: &Repository) -> PathBuf {
        repo.path.join(Self::FILE_NAME)
    }
}


//------------ RepositoryObject ----------------------------------------------

/// A repository object stored locally.
///
/// In order to speed up updates, we store the RRDP hash of a file before its
/// content, if we understand it.
#[derive(Clone, Debug)]
struct RepositoryObject {
    /// The RRDP hash of the object.
    hash: rrdp::Hash,

    /// The content of the object.
    content: Bytes,
}

impl RepositoryObject {
    /// Loads a repository object from the given path.
    pub fn load(path: &Path) -> Result<Option<Self>, Failed> {
        let mut file = match Self::open(path)? {
            Some(file) => file,
            None => return Ok(None)
        };
        Self::read(&mut file).map(Some).map_err(|err| {
            error!("Fatal: failed to read {}: {}", path.display(), err);
            Failed
        })
    }

    /// Checks the hash of the objects.
    pub fn load_hash(path: &Path) -> Result<Option<rrdp::Hash>, Failed> {
        let mut file = match Self::open(path)? {
            Some(file) => file,
            None => return Ok(None)
        };
        rrdp::Hash::parse(&mut file).map(Some).map_err(|err| {
            error!("Fatal: failed to read {}: {}", path.display(), err);
            Failed
        })
    }

    /// Opens the file for a repository object.
    fn open(path: &Path) -> Result<Option<File>, Failed> {
        match File::open(path) {
            Ok(file) => Ok(Some(file)),
            Err(err) if err.kind() == io::ErrorKind::NotFound => {
                Ok(None)
            }
            Err(err) => {
                error!("Fatal: failed to open {}: {}", path.display(), err);
                Err(Failed)
            }
        }
    }

    /// Reads the object from a reader.
    fn read(source: &mut impl io::Read) -> Result<Self, io::Error> {
        let hash = Parse::parse(source)?;
        let mut content = Vec::new();
        source.read_to_end(&mut content)?;
        Ok(RepositoryObject {
            hash,
            content: content.into(),
        })
    }

    /// Writes a new object using everything from reader.
    pub fn create(
        path: &Path, data: &mut impl io::Read
    ) -> Result<(), Failed> {
        if let Some(parent) = path.parent() {
            if let Err(err) = fs::create_dir_all(parent) {
                error!(
                    "Fatal: failed to create directory {}: {}.",
                    parent.display(), err
                );
                return Err(Failed)
            }
        }
        let mut target = match File::create(&path) {
            Ok(target) => target,
            Err(err) => {
                error!(
                    "Fatal: failed to open file {}: {}", path.display(), err
                );
                return Err(Failed)
            }
        };
        Self::_create(data, &mut target).map_err(|err| {
            error!(
                "Fatal: failed to write file {}: {}", path.display(), err
            );
            Failed
        })
    }

    fn _create(
        data: &mut impl io::Read, target: &mut File
    ) -> Result<(), io::Error> {
        rrdp::Hash::from([0u8; 32]).compose(target)?;
        let mut reader = HashRead::new(data);
        io::copy(&mut reader, target)?;
        target.seek(SeekFrom::Start(0))?;
        reader.into_hash().compose(target)?;
        Ok(())
    }
}


//------------ FallbackTime --------------------------------------------------

/// Parameters for calculating the best-before time of repositories.
#[derive(Clone, Copy, Debug)]
struct FallbackTime {
    min: Duration,
    max: Duration,
}

impl FallbackTime {
    /// Creates a new value from the configuration.
    pub fn from_config(config: &Config) -> Self {
        FallbackTime {
            min: config.refresh,
            max: cmp::max(2 * config.refresh, config.rrdp_fallback_time)
        }
    }

    /// Picks a best-before date for a repository updated around now.
    pub fn best_before(self) -> DateTime<Utc> {
        // Saturating conversion between std’s and chrono’s Duration types.
        Utc::now() + chrono::Duration::from_std(
            rand::thread_rng().gen_range(self.min..self.max)
        ).unwrap_or_else(|_| chrono::Duration::milliseconds(i64::MAX))
    }
}


//------------ HashRead ------------------------------------------------------

/// A reader wrapper that calculates the SHA-256 hash of all read data.
struct HashRead<R> {
    /// The wrapped reader.
    reader: R,

    /// The context for hash calculation.
    context: digest::Context,
}

impl<R> HashRead<R> {
    /// Creates a new hash reader.
    pub fn new(reader: R) -> Self {
        HashRead {
            reader,
            context: digest::Context::new(&digest::SHA256)
        }
    }

    /// Converts the reader into the hash.
    pub fn into_hash(self) -> rrdp::Hash {
        // Unwrap should be safe: This can only fail if the slice has the
        // wrong length.
        rrdp::Hash::try_from(self.context.finish()).unwrap()
    }
}


impl<R: io::Read> io::Read for HashRead<R> {
    fn read(&mut self, buf: &mut [u8]) -> Result<usize, io::Error> {
        let res = self.reader.read(buf)?;
        self.context.update(&buf[..res]);
        Ok(res)
    }
}


//------------ MaxSizeRead ---------------------------------------------------

/// A reader that reads until a certain limit is exceeded.
struct MaxSizeRead<R> {
    /// The wrapped reader.
    reader: R,

    /// The number of bytes left to read.
    ///
    /// If this is `None` we are allowed to read an unlimited amount.
    left: Option<u64>,

    /// Did we trigger?
    triggered: bool,
}

impl<R> MaxSizeRead<R> {
    pub fn new(reader: R, max_size: Option<u64>) -> Self {
        MaxSizeRead { reader, left: max_size, triggered: false }
    }

    pub fn was_triggered(&self) -> bool {
        self.triggered
    }
}

impl<R: io::Read> io::Read for MaxSizeRead<R> {
    fn read(&mut self, buf: &mut [u8]) -> Result<usize, io::Error> {
        let res = self.reader.read(buf)?;
        if let Some(left) = self.left {
            let res64 = match u64::try_from(res) {
                Ok(res) => res,
                Err(_) => {
                    // If the usize doesn’t fit into a u64, things are
                    // definitely way too big.
                    self.left = Some(0);
                    self.triggered = true;
                    return Err(io::Error::new(
                        io::ErrorKind::Other, "size limit exceeded"
                    ))
                }
            };
            if res64 > left {
                self.left = Some(0);
                self.triggered = true;
                Err(io::Error::new(
                    io::ErrorKind::Other, "size limit exceeded")
                )
            }
            else {
                self.left = Some(left - res64);
                Ok(res)
            }
        }
        else {
            Ok(res)
        }
    }
}


//------------ SnapshotReason ------------------------------------------------

/// The reason why a snapshot was used.
#[derive(Clone, Copy, Debug)]
pub enum SnapshotReason {
    /// The respository is new.
    NewRepository,

    /// A new session was encountered.
    NewSession,

    /// The delta set in the notification file is inconsistent.
    BadDeltaSet,

    /// A larger-than-supported serial number was encountered.
    LargeSerial,

    /// The local copy is outdated and cannot be updated via deltas.
    OutdatedLocal,

    /// A delta file was conflicting with locally stored data.
    ConflictingDelta,
}

impl SnapshotReason {
    /// Returns a shorthand code for the reason.
    pub fn code(self) -> &'static str {
        use SnapshotReason::*;

        match self {
            NewRepository => "new-repository",
            NewSession => "new-session",
            BadDeltaSet => "inconsistent-delta-set",
            LargeSerial => "large-serial",
            OutdatedLocal => "outdate-local",
            ConflictingDelta => "conflicting-delta",
        }
    }
}


//------------ HttpStatus ----------------------------------------------------

/// The result of an HTTP request.
#[derive(Clone, Copy, Debug)]
pub enum HttpStatus {
    /// A response was received with the given status code.
    Response(StatusCode),

    /// An error happened.
    Error
}

impl HttpStatus {
    pub fn into_i16(self) -> i16 {
        match self {
            HttpStatus::Response(code) => code.as_u16() as i16,
            HttpStatus::Error => -1
        }
    }

    pub fn is_success(self) -> bool {
        matches!(
            self,
            HttpStatus::Response(code) if code.is_success()
        )
    }
}

impl From<StatusCode> for HttpStatus {
    fn from(code: StatusCode) -> Self {
        HttpStatus::Response(code)
    }
}


//============ Errors ========================================================

//------------ SnapshotError -------------------------------------------------

/// An error happened during snapshot processing.
///
/// This is an internal error type only necessary for error handling during
/// RRDP processing. Values will be logged and converted into failures or
/// negative results as necessary.
#[derive(Debug)]
enum SnapshotError {
    Http(reqwest::Error),
    Rrdp(rrdp::ProcessError),
    SessionMismatch {
        expected: Uuid,
        received: Uuid
    },
    SerialMismatch {
        expected: u64,
        received: u64,
    },
    HashMismatch,
    LargeObject(uri::Rsync),
    Fatal,
}

impl From<reqwest::Error> for SnapshotError {
    fn from(err: reqwest::Error) -> Self {
        SnapshotError::Http(err)
    }
}

impl From<rrdp::ProcessError> for SnapshotError {
    fn from(err: rrdp::ProcessError) -> Self {
        SnapshotError::Rrdp(err)
    }
}

impl From<io::Error> for SnapshotError {
    fn from(err: io::Error) -> Self {
        SnapshotError::Rrdp(err.into())
    }
}

impl From<Failed> for SnapshotError {
    fn from(_: Failed) -> Self {
        SnapshotError::Fatal
    }
}

impl fmt::Display for SnapshotError {
    fn fmt(&self, f: &mut fmt::Formatter) -> fmt::Result {
        match *self {
            SnapshotError::Http(ref err) => err.fmt(f),
            SnapshotError::Rrdp(ref err) => err.fmt(f),
            SnapshotError::SessionMismatch { ref expected, ref received } => {
                write!(
                    f,
                    "session ID mismatch (notification_file: {}, \
                     snapshot file: {}",
                     expected, received
                )
            }
            SnapshotError::SerialMismatch { ref expected, ref received } => {
                write!(
                    f,
                    "serial number mismatch (notification_file: {}, \
                     snapshot file: {}",
                     expected, received
                )
            }
            SnapshotError::HashMismatch => {
                write!(f, "hash value mismatch")
            }
            SnapshotError::LargeObject(ref uri) => {
                write!(f, "object exceeds size limit: {}", uri)
            }
            SnapshotError::Fatal => Ok(())
        }
    }
}

impl error::Error for SnapshotError { }


//------------ DeltaError ----------------------------------------------------

/// An error happened during delta processing.
///
/// This is an internal error type only necessary for error handling during
/// RRDP processing. Values will be logged and converted into failures or
/// negative results as necessary.
#[derive(Debug)]
enum DeltaError {
    Http(reqwest::Error),
    Rrdp(rrdp::ProcessError),
    SessionMismatch {
        expected: Uuid,
        received: Uuid
    },
    SerialMismatch {
        expected: u64,
        received: u64,
    },
    MissingObject {
        uri: uri::Rsync,
    },
    ObjectAlreadyPresent {
        uri: uri::Rsync,
    },
    ObjectHashMismatch {
        uri: uri::Rsync,
    },
    ObjectRepeated {
        uri: uri::Rsync,
    },
    DeltaHashMismatch,
    LargeObject(uri::Rsync),
    Fatal,
}

impl From<reqwest::Error> for DeltaError {
    fn from(err: reqwest::Error) -> Self {
        DeltaError::Http(err)
    }
}

impl From<rrdp::ProcessError> for DeltaError {
    fn from(err: rrdp::ProcessError) -> Self {
        DeltaError::Rrdp(err)
    }
}

impl From<io::Error> for DeltaError {
    fn from(err: io::Error) -> Self {
        DeltaError::Rrdp(err.into())
    }
}

impl From<Failed> for DeltaError {
    fn from(_: Failed) -> Self {
        DeltaError::Fatal
    }
}

impl fmt::Display for DeltaError {
    fn fmt(&self, f: &mut fmt::Formatter) -> fmt::Result {
        match *self {
            DeltaError::Http(ref err) => err.fmt(f),
            DeltaError::Rrdp(ref err) => err.fmt(f),
            DeltaError::SessionMismatch { ref expected, ref received } => {
                write!(
                    f,
                    "session ID mismatch (notification_file: {}, \
                     snapshot file: {}",
                     expected, received
                )
            }
            DeltaError::SerialMismatch { ref expected, ref received } => {
                write!(
                    f,
                    "serial number mismatch (notification_file: {}, \
                     snapshot file: {}",
                     expected, received
                )
            }
            DeltaError::MissingObject { ref uri } => {
                write!(
                    f,
                    "reference to missing object {}",
                    uri
                )
            }
            DeltaError::ObjectAlreadyPresent { ref uri } => {
                write!(
                    f,
                    "attempt to add already present object {}",
                    uri
                )
            }
            DeltaError::ObjectHashMismatch { ref uri } => {
                write!(
                    f,
                    "local object {} has different hash",
                    uri
                )
            }
            DeltaError::ObjectRepeated { ref uri } => {
                write!(f, "object appears multiple times: {}", uri)
            }
            DeltaError::LargeObject(ref uri) => {
                write!(f, "object exceeds size limit: {}", uri)
            }
            DeltaError::DeltaHashMismatch => {
                write!(f, "delta file hash value mismatch")
            }
            DeltaError::Fatal => {
                Ok(())
            }
        }
    }
}

impl error::Error for DeltaError { }


//============ Testing =======================================================

#[cfg(test)]
mod test {
    use super::*;
    use std::str::FromStr;

    #[test]
    fn write_read_repository_state() {
        let orig = RepositoryState {
            rpki_notify: uri::Https::from_str(
                "https://foo.bar/bla/blubb"
            ).unwrap(),
            session: Uuid::nil(),
            serial: 12,
            updated_ts: 28,
            best_before_ts: 892,
            last_modified_ts: Some(23),
            etag: Some(Bytes::copy_from_slice(b"23890"))
        };
        let mut written = Vec::new();
        orig._write(&mut written).unwrap();
        let mut slice = written.as_slice();
        let decoded = RepositoryState::_read(&mut slice).unwrap();
        assert!(slice.is_empty());
        assert_eq!(orig, decoded);
    }
}
<|MERGE_RESOLUTION|>--- conflicted
+++ resolved
@@ -1286,21 +1286,8 @@
 
         let mut builder = create_builder();
         builder = builder.user_agent(&config.rrdp_user_agent);
-<<<<<<< HEAD
-        builder = builder.gzip(true);
+        builder = builder.gzip(!config.rrdp_disable_gzip);
         builder = builder.timeout(config.rrdp_timeout);
-=======
-        builder = builder.gzip(!config.rrdp_disable_gzip);
-        match config.rrdp_timeout {
-            Some(Some(timeout)) => {
-                builder = builder.timeout(timeout);
-            }
-            Some(None) => { /* keep no timeout */ }
-            None => {
-                builder = builder.timeout(DEFAULT_TIMEOUT);
-            }
-        }
->>>>>>> a764585a
         if let Some(timeout) = config.rrdp_connect_timeout {
             builder = builder.connect_timeout(timeout);
         }
