//! Handling of endpoints related to the UI.
//!
//! The frontend is served on BASE_DIR by including all web resources (html,
//! css, js) from a single vec of structs; each struct holds a bytes array
//! that represents a single file from the web resources.
#![cfg(feature = "ui")]

<<<<<<< HEAD
use std::path::Path;
use hyper::{Body, Method, Request};
=======
use super::request::Request;
>>>>>>> 763d971e
use super::response::{ContentType, Response, ResponseBuilder};
use self::assets::{ASSETS, Asset};

// Sensible settings for BASE_URL are either:
// "/"   => just route everything from the domain-name without further ado, or
// "/ui" => the default prodution setting in the Vue App, this means that all
//          request URLs should either start with `/ui`.
//
// Note that this setting MUST correspond with the environment variable
// VUE_APP_BASE_DIR in the Vue App (set by the .env.* files in routinator-ui).
//
// CATCH_ALL_URL is the path of the asset, that all unknown URLs starting with
// BASE_URL will be redirected to. All other URLs will return a 404.
const BASE_URL: &str = "/ui";
const CATCH_ALL_URL: &str = "index.html";

pub fn handle_get_or_head(req: &Request) -> Option<Response> {
    let head = req.is_head();
    if req.uri().path() == "/" {
        return Some(Response::moved_permanently("/ui/"))
    }

    let req_path = Path::new(req.uri().path());
    if let Ok(p) = req_path.strip_prefix(BASE_URL) {
        match get_asset(p) {
            Some(asset) => Some(serve(head, asset)),
            None => {
                // In order to have the frontend handle all routing and
                // queryparams under BASE_URL, all unknown URLs that start
                // with BASE_URL will route to CATCH_ALL_URL.
                //
                // Note that we could be smarter about this and do a
                // (somewhat convoluted) regex on the requested URL to figure
                // out if it makes sense as a search prefix url.
                if let Some(default) = get_asset(Path::new(CATCH_ALL_URL)) {
                    Some(serve(head, default))
                }
                else {
                    // if CATCH_ALL_URL is not defined in ui_resources
                    // we'll return a 404
                    Some(Response::not_found())
                }
            }
        }
    } else {
        // This is the last handler in the chain, so if the requested URL did
        // not start with BASE_URL, we're returning 404.
        Some(Response::not_found())
    }
}

fn get_asset(path: &Path) -> Option<&Asset> {
    let path = path.to_str()?;
    ASSETS.iter().find(|asset| asset.path == path)
}

/// Creates the response from data and the content type.
fn serve(head: bool, asset: &Asset) -> Response {
    let res = ResponseBuilder::ok().content_type(
        ContentType::external(asset.media_type.as_bytes())
    );
    if head {
        res.empty()
    }
    else {
        res.body(asset.content)
    }
}



mod assets {
    include!(concat!(env!("OUT_DIR"), "/ui_assets.rs"));
}
<|MERGE_RESOLUTION|>--- conflicted
+++ resolved
@@ -5,26 +5,20 @@
 //! that represents a single file from the web resources.
 #![cfg(feature = "ui")]
 
-<<<<<<< HEAD
 use std::path::Path;
-use hyper::{Body, Method, Request};
-=======
 use super::request::Request;
->>>>>>> 763d971e
 use super::response::{ContentType, Response, ResponseBuilder};
 use self::assets::{ASSETS, Asset};
 
-// Sensible settings for BASE_URL are either:
-// "/"   => just route everything from the domain-name without further ado, or
-// "/ui" => the default prodution setting in the Vue App, this means that all
-//          request URLs should either start with `/ui`.
-//
-// Note that this setting MUST correspond with the environment variable
-// VUE_APP_BASE_DIR in the Vue App (set by the .env.* files in routinator-ui).
-//
-// CATCH_ALL_URL is the path of the asset, that all unknown URLs starting with
-// BASE_URL will be redirected to. All other URLs will return a 404.
+/// Sensible settings for BASE_URL are either:
+/// * `"/"`: just route everything from the domain-name without further ado,
+///   or
+/// * `"/ui"`: the default prodution setting in the UI App, this means that
+///   all request URLs should start with `/ui`.
 const BASE_URL: &str = "/ui";
+
+/// The path of the asset, that all unknown URLs starting with
+/// BASE_URL will be redirected to. All other URLs will return a 404.
 const CATCH_ALL_URL: &str = "index.html";
 
 pub fn handle_get_or_head(req: &Request) -> Option<Response> {
