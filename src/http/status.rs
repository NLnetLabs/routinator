--- conflicted
+++ resolved
@@ -259,19 +259,10 @@
     if let Some(clients) = rtr_metrics.clients() {
         // rtr-clients
         writeln!(res, "rtr-clients:");
-<<<<<<< HEAD
         clients.iter().for_each(|(addr, data)| {
             write!(res, "    {}: connections={}, ", addr, data.open());
             if let Some(serial) = data.serial() {
-                write!(res, "serial={}, ", serial);
-=======
-        rtr_metrics.fold_clients(
-            RtrClientStatus::default(), RtrClientStatus::fold
-        ).for_each(|(addr, data)| {
-            write!(res, "    {}: connections={}, ", addr, data.connections);
-            if let Some(serial) = data.serial {
                 write!(res, "serial={serial}, ");
->>>>>>> e8a44257
             }
             else {
                 write!(res, "serial=N/A, ");
