--- conflicted
+++ resolved
@@ -124,43 +124,24 @@
     }
     writeln!(res);
 
-<<<<<<< HEAD
     if unsafe_vrps.log() {
         // unsafe-filtered-vrps
         writeln!(res,
             "unsafe-vrps: {}",
             metrics.payload.vrps().marked_unsafe
-        ).unwrap();
+        );
 
         // unsafe-vrps-per-tal
-        write!(res, "unsafe-filtered-vrps-per-tal: ").unwrap();
+        write!(res, "unsafe-filtered-vrps-per-tal: ");
         for tal in &metrics.tals {
             write!(res,
                 "{}={} ",
                 tal.name(),
                 tal.payload.vrps().marked_unsafe
-            ).unwrap();
-        }
-        writeln!(res).unwrap();
-    }
-=======
-    // unsafe-filtered-vrps
-    writeln!(res,
-        "unsafe-vrps: {}",
-        metrics.payload.vrps().marked_unsafe
-    );
-
-    // unsafe-vrps-per-tal
-    write!(res, "unsafe-filtered-vrps-per-tal: ");
-    for tal in &metrics.tals {
-        write!(res,
-            "{}={} ",
-            tal.name(),
-            tal.payload.vrps().marked_unsafe
-        );
-    }
-    writeln!(res);
->>>>>>> 82d3067f
+            );
+        }
+        writeln!(res);
+    }
 
     // locally-filtered-vrps
     writeln!(res,
