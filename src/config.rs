--- conflicted
+++ resolved
@@ -988,17 +988,11 @@
 
             enable_aspa: file.take_bool("enable-aspa")?.unwrap_or(false),
 
-<<<<<<< HEAD
-=======
-            #[cfg(not(feature = "aspa"))]
-            enable_aspa: false,
-
             aspa_provider_limit: {
                 file.take_usize("aspa-provider-limit")?
                     .unwrap_or(DEFAULT_ASPA_PROVIDER_LIMIT)
             },
 
->>>>>>> 19208cc0
             dirty_repository: file.take_bool("dirty")?.unwrap_or(false),
             validation_threads: {
                 file.take_small_usize(
