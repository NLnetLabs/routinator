--- conflicted
+++ resolved
@@ -8,10 +8,7 @@
 
 use std::{env, fmt, fs};
 use std::collections::HashMap;
-<<<<<<< HEAD
-=======
 use std::convert::{TryFrom, TryInto};
->>>>>>> 59ea75f2
 use std::io::Read;
 use std::net::{IpAddr, SocketAddr};
 use std::path::{Path, PathBuf};
@@ -206,17 +203,9 @@
     /// Should we keep RRDP responses and if so where?
     pub rrdp_keep_responses: Option<PathBuf>,
 
-<<<<<<< HEAD
-=======
     /// Disable the use if the gzip transfer encoding in the RRDP client.
     pub rrdp_disable_gzip: bool,
 
-    /// The size of the database cache in megabytes.
-    ///
-    /// If this is `None`, we leave Sled’s default in place.
-    pub cache_capacity: Option<u64>,
-
->>>>>>> 59ea75f2
     /// Optional size limit for objects.
     pub max_object_size: Option<u64>,
 
@@ -432,19 +421,10 @@
             .help("Keep RRDP responses in the given directory")
             .takes_value(true)
         )
-<<<<<<< HEAD
-=======
         .arg(Arg::with_name("rrdp-disable-gzip")
             .long("rrdp-disable-gzip")
             .help("Disable the gzip transfer encoding in RRDP")
         )
-        .arg(Arg::with_name("cache-capacity")
-            .long("cache-capacity")
-            .value_name("MBYTES")
-            .help("Size of the database cache in mbytes")
-            .takes_value(true)
-        )
->>>>>>> 59ea75f2
         .arg(Arg::with_name("max-object-size")
             .long("max-object-size")
             .value_name("BYTES")
@@ -773,19 +753,11 @@
             self.rrdp_keep_responses = Some(path.into())
         }
 
-<<<<<<< HEAD
-=======
         // rrdp_disable_gzip
         if matches.is_present("rrdp-disable-gzip") {
             self.rrdp_disable_gzip = true;
         }
 
-        // cache_capacity
-        if let Some(capacity) = from_str_value_of(matches, "cache-capacity")? {
-            self.cache_capacity = Some(capacity)
-        }
-
->>>>>>> 59ea75f2
         // max_object_size
         if let Some(value) = from_str_value_of(matches, "max-object-size")? {
             if value == 0 {
@@ -1092,13 +1064,9 @@
             },
             rrdp_user_agent: DEFAULT_RRDP_USER_AGENT.to_string(),
             rrdp_keep_responses: file.take_path("rrdp-keep-responses")?,
-<<<<<<< HEAD
-=======
             rrdp_disable_gzip: {
                 file.take_bool("rrdp-disable-gzip")?.unwrap_or(false)
             },
-            cache_capacity: file.take_u64("cache-capacity")?,
->>>>>>> 59ea75f2
             max_object_size: {
                 match file.take_u64("max-object-size")? {
                     Some(0) => None,
@@ -1279,11 +1247,7 @@
             rrdp_proxies: Vec::new(),
             rrdp_user_agent: DEFAULT_RRDP_USER_AGENT.to_string(),
             rrdp_keep_responses: None,
-<<<<<<< HEAD
-=======
             rrdp_disable_gzip: false,
-            cache_capacity: None,
->>>>>>> 59ea75f2
             max_object_size: Some(DEFAULT_MAX_OBJECT_SIZE),
             dirty_repository: DEFAULT_DIRTY_REPOSITORY,
             validation_threads: ::num_cpus::get(),
@@ -1462,21 +1426,12 @@
                 format!("{}", path.display()).into()
             );
         }
-<<<<<<< HEAD
-=======
         if self.rrdp_disable_gzip {
             res.insert(
                 "rrdp-disable-gzip".into(),
                 true.into()
             );
         }
-        if let Some(capacity) = self.cache_capacity {
-            res.insert(
-                "cache-capacity".into(),
-                i64::try_from(capacity).unwrap_or(i64::MAX).into()
-            );
-        }
->>>>>>> 59ea75f2
         res.insert("max-object-size".into(),
             match self.max_object_size {
                 Some(value) => value as i64,
