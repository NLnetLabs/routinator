//! Configuration.
//!
//! This module primarily contains the type [`Config`] that holds all the
//! configuration used by Routinator. It can be loaded both from a TOML
//! formatted config file and command line options.
//!
//! [`Config`]: struct.Config.html

use std::{env, fmt, fs};
use std::collections::HashMap;
use std::convert::{TryFrom, TryInto};
use std::io::Read;
use std::net::{IpAddr, SocketAddr};
use std::path::{Path, PathBuf};
use std::str::FromStr;
use std::time::Duration;
use clap::{App, Arg, ArgMatches, crate_version};
use dirs::home_dir;
use log::{LevelFilter, error};
#[cfg(unix)] use syslog::Facility;
use crate::error::Failed;


//------------ Defaults for Some Values --------------------------------------

/// Are we doing strict validation by default?
const DEFAULT_STRICT: bool = false;

/// The default timeout for running rsync commands in seconds.
const DEFAULT_RSYNC_TIMEOUT: u64 = 300;

/// Are we leaving the repository dirty by default?
const DEFAULT_DIRTY_REPOSITORY: bool = false;

/// The default refresh interval in seconds.
const DEFAULT_REFRESH: u64 = 600;

/// The default RTR retry interval in seconds.
const DEFAULT_RETRY: u64 = 600;

/// The default RTR expire interval in seconds.
const DEFAULT_EXPIRE: u64 = 7200;

/// The default number of VRP diffs to keep.
const DEFAULT_HISTORY_SIZE: usize = 10;

/// The default for the RRDP timeout.
const DEFAULT_RRDP_TIMEOUT: Duration = Duration::from_secs(300);

/// The default for the RRDP fallback time.
const DEFAULT_RRDP_FALLBACK_TIME: Duration = Duration::from_secs(3600);

/// The default for the maximum number of deltas.
const DEFAULT_RRDP_MAX_DELTA_COUNT: usize = 100;

/// The default RRDP HTTP User Agent header value to send.
const DEFAULT_RRDP_USER_AGENT: &str = concat!("Routinator/", crate_version!());

/// The default RTR TCP keepalive.
const DEFAULT_RTR_TCP_KEEPALIVE: Option<Duration>
    = Some(Duration::from_secs(60));

/// The default stale policy.
const DEFAULT_STALE_POLICY: FilterPolicy = FilterPolicy::Reject;

/// The default unsafe-vrps policy.
const DEFAULT_UNSAFE_VRPS_POLICY: FilterPolicy = FilterPolicy::Warn;

/// The default unknown-objects policy.
const DEFAULT_UNKNOWN_OBJECTS_POLICY: FilterPolicy = FilterPolicy::Warn;

/// The default maximum object size.
const DEFAULT_MAX_OBJECT_SIZE: u64 = 20_000_000;


//------------ Config --------------------------------------------------------  

/// Routinator configuration.
///
/// This type contains both the basic configuration of Routinator, such as
/// where to keep the repository and how to update it, as well as the
/// configuration for server mode.
///
/// All values are public and can be accessed directly.
///
/// The two functions [`config_args`] and [`server_args`] can be used to
/// create the clap application. Its matches can then be used to create the
/// basic config via [`from_arg_matches`]. If the RTR server configuration is
/// necessary, it can be added via [`apply_server_arg_matches`] from the
/// server subcommand matches.
///
/// The methods [`init_logging`] and [`switch_logging`] can be used to
/// configure logging according to the strategy provided by the configuration.
/// On Unix systems only, the method [`daemonize`] creates a correctly
/// configured `Daemonizer`. Finally, [`to_toml`] can be used to produce a
/// TOML value that contains a configuration file content representing the
/// current configuration.
///
/// [`config_args`]: #method.config_args
/// [`server_args`]: #method.server_args
/// [`from_arg_matches`]: #method.from_arg_matches
/// [`apply_server_arg_matches`]: #method.apply_server_arg_matches
/// [`init_logging`]: #method.init_logging
/// [`switch_logging`]: #method.switch_logging
/// [`daemonize`]: #method.daemonize
/// [`to_toml`]: #method.to_toml
#[derive(Clone, Debug, Eq, PartialEq)]
pub struct Config {
    /// Path to the directory that contains the repository cache.
    pub cache_dir: PathBuf,

    /// Path to the directory that contains the trust anchor locators.
    pub tal_dir: PathBuf,

    /// Paths to the local exceptions files.
    pub exceptions: Vec<PathBuf>,

    /// Should we do strict validation?
    ///
    /// See [the relevant RPKI crate documentation](https://github.com/NLnetLabs/rpki-rs/blob/master/doc/relaxed-validation.md)
    /// for more information.
    pub strict: bool,

    /// How should we deal with stale objects?
    ///
    /// Stale objects are manifests and CRLs that have a `next_update` field
    /// in the past. The current version of the protocol leaves the decision
    /// how to interpret stale objects to local policy. This configuration
    /// value configures this policy.
    ///
    /// Since the upcoming version of the protocol clarifies that these
    /// objects should be rejected, this is the default policy.
    pub stale: FilterPolicy,

    /// How should we deal with unsafe VRPs?
    ///
    /// Unsafe VRPs have their prefix intersect with a prefix held by a
    /// rejected CA. Allowing such VRPs may lead to legitimate routes being
    /// flagged as RPKI invalid. To avoid this, these can VRPs can be
    /// filtered.
    ///
    /// The default for now is to warn about them.
    pub unsafe_vrps: FilterPolicy,

    /// How to deal with unknown RPKI object types.
    pub unknown_objects: FilterPolicy,

    /// Allow dubious host names.
    pub allow_dubious_hosts: bool,

    /// Should we wipe the cache before starting?
    ///
    /// (This option is only available on command line.)
    pub fresh: bool,

    /// Whether to disable rsync.
    pub disable_rsync: bool,

    /// The command to run for rsync.
    pub rsync_command: String,

    /// Optional arguments passed to rsync.
    ///
    /// If these are present, they overide the arguments automatically
    /// determined otherwise. Thus, `Some<Vec::new()>` will supress all
    /// arguments.
    pub rsync_args: Option<Vec<String>>,

    /// Timeout for rsync commands.
    pub rsync_timeout: Duration,

    /// Whether to disable RRDP.
    pub disable_rrdp: bool,

    /// Time since last update of an RRDP repository before fallback to rsync.
    pub rrdp_fallback_time: Duration,

<<<<<<< HEAD
    /// The maxmimm number of deltas we allow before using snapshot.
    pub rrdp_max_delta_count: usize,

    /// Optional RRDP timeout in seconds.
=======
    /// RRDP timeout in seconds.
>>>>>>> f594bb4c
    ///
    /// If this is None, no timeout is set.
    pub rrdp_timeout: Option<Duration>,

    /// Optional RRDP connect timeout in seconds.
    pub rrdp_connect_timeout: Option<Duration>,

    /// Optional RRDP local address to bind to when doing requests.
    pub rrdp_local_addr: Option<IpAddr>,

    /// RRDP additional root certificates for HTTPS.
    ///
    /// These do not overide the default system root certififcates.
    pub rrdp_root_certs: Vec<PathBuf>,

    /// RRDP HTTP proxies.
    pub rrdp_proxies: Vec<String>,

    /// RRDP HTTP User Agent.
    pub rrdp_user_agent: String,

    /// Should we keep RRDP responses and if so where?
    pub rrdp_keep_responses: Option<PathBuf>,

    /// Disable the use if the gzip transfer encoding in the RRDP client.
    pub rrdp_disable_gzip: bool,

    /// The size of the database cache in megabytes.
    ///
    /// If this is `None`, we leave Sled’s default in place.
    pub cache_capacity: Option<u64>,

    /// Optional size limit for objects.
    pub max_object_size: Option<u64>,

    /// Wether to not cleanup the repository directory after a validation run.
    ///
    /// If this is `false` and update has not been disabled otherwise, all
    /// data for rsync modules (if rsync is enabled) and RRDP servers (if
    /// RRDP is enabled) that have not been used during validation will be
    /// deleted.
    pub dirty_repository: bool,

    /// Number of threads used during validation.
    pub validation_threads: usize,

    /// The refresh interval for repository validation.
    pub refresh: Duration,

    /// The RTR retry inverval to be announced to a client.
    pub retry: Duration,

    /// The RTR expire time to be announced to a client.
    pub expire: Duration,

    /// How many diffs to keep in the history.
    pub history_size: usize,

    /// Addresses to listen on for RTR TCP transport connections.
    pub rtr_listen: Vec<SocketAddr>,

    /// Addresses to listen on for HTTP monitoring connectsion.
    pub http_listen: Vec<SocketAddr>,

    /// Whether to get the listening sockets from systemd.
    pub systemd_listen: bool,

    /// The length of the TCP keep-alive timeout for RTR TCP sockets.
    ///
    /// If this is `None`, TCP keep-alive will not be enabled.
    pub rtr_tcp_keepalive: Option<Duration>,

    /// Should we publish detailed RTR client statistics?
    pub rtr_client_metrics: bool,

    /// The log levels to be logged.
    pub log_level: LevelFilter,

    /// The target to log to.
    pub log_target: LogTarget,

    /// The optional PID file for server mode.
    pub pid_file: Option<PathBuf>,

    /// The optional working directory for server mode.
    pub working_dir: Option<PathBuf>,

    /// The optional directory to chroot to in server mode.
    pub chroot: Option<PathBuf>,

    /// The name of the user to change to in server mode.
    pub user: Option<String>,

    /// The name of the group to change to in server mode.
    pub group: Option<String>,

    /// A mapping of TAL file names to TAL labels.
    pub tal_labels: HashMap<String, String>,
}


impl Config {
    /// Adds the basic arguments to a clapp app.
    ///
    /// The function follows clap’s builder pattern: it takes an app,
    /// adds a bunch of arguments to it and returns it at the end.
    pub fn config_args<'a: 'b, 'b>(app: App<'a, 'b>) -> App<'a, 'b> {
        app
        .arg(Arg::with_name("config")
             .short("c")
             .long("config")
             .takes_value(true)
             .value_name("PATH")
             .help("Read base configuration from this file")
        )
        .arg(Arg::with_name("base-dir")
             .short("b")
             .long("base-dir")
             .value_name("DIR")
             .help("Sets the base directory for cache and TALs")
             .takes_value(true)
        )
        .arg(Arg::with_name("repository-dir")
             .short("r")
             .long("repository-dir")
             .value_name("DIR")
             .help("Sets the repository cache directory")
             .takes_value(true)
        )
        .arg(Arg::with_name("tal-dir")
             .short("t")
             .long("tal-dir")
             .value_name("DIR")
             .help("Sets the TAL directory")
             .takes_value(true)
        )
        .arg(Arg::with_name("exceptions")
             .short("x")
             .long("exceptions")
             .value_name("FILE")
             .help("File with local exceptions (see RFC 8416 for format)")
             .takes_value(true)
             .multiple(true)
             .number_of_values(1)
        )
        .arg(Arg::with_name("strict")
             .long("strict")
             .help("Parse RPKI data in strict mode")
        )
        .arg(Arg::with_name("stale")
             .long("stale")
             .value_name("POLICY")
             .help("The policy for handling stale objects")
             .takes_value(true)
        )
        .arg(Arg::with_name("unsafe-vrps")
            .long("unsafe-vrps")
            .value_name("POLICY")
            .help("The policy for handling unsafe VRPs")
            .takes_value(true)
        )
        .arg(Arg::with_name("unknown-objects")
            .long("unknown-objects")
            .value_name("POLICY")
            .help("The policy for handling unknown object types")
            .takes_value(true)
        )
        .arg(Arg::with_name("allow-dubious-hosts")
             .long("allow-dubious-hosts")
             .help("Allow dubious host names in rsync and HTTPS URIs")
        )
        .arg(Arg::with_name("fresh")
            .long("fresh")
            .help("Delete cached data, download everything again") 
        )
        .arg(Arg::with_name("disable-rsync")
            .long("disable-rsync")
            .help("Disable rsync and only use RRDP")
        )
        .arg(Arg::with_name("rsync-command")
             .long("rsync-command")
             .value_name("COMMAND")
             .help("The command to run for rsync")
             .takes_value(true)
        )
        .arg(Arg::with_name("rsync-timeout")
            .long("rsync-timeout")
            .value_name("SECONDS")
            .help("Timeout for rsync commands")
            .takes_value(true)
        )
        .arg(Arg::with_name("disable-rrdp")
            .long("disable-rrdp")
            .help("Disable RRDP and only use rsync")
        )
<<<<<<< HEAD
        .arg(Arg::with_name("rrdp-max-delta-count")
            .long("rrdp-max-delta-count")
            .takes_value(true)
            .value_name("COUNT")
            .help("Maximum number of RRDP deltas before using snapshot")
=======
        .arg(Arg::with_name("rrdp-fallback-time")
            .long("rrdp-fallback-time")
            .takes_value(true)
            .value_name("SECONDS")
            .help("Maximum time since last update before fallback to rsync")
>>>>>>> f594bb4c
        )
        .arg(Arg::with_name("rrdp-timeout")
            .long("rrdp-timeout")
            .value_name("SECONDS")
            .help("Timeout of network operation for RRDP (0 for none)")
            .takes_value(true)
        )
        .arg(Arg::with_name("rrdp-connect-timeout")
            .long("rrdp-connect-timeout")
            .value_name("SECONDS")
            .help("Timeout for connecting to an RRDP server")
            .takes_value(true)
        )
        .arg(Arg::with_name("rrdp-local-addr")
            .long("rrdp-local-addr")
            .value_name("ADDR")
            .help("Local address for outgoing RRDP connections")
            .takes_value(true)
        )
        .arg(Arg::with_name("rrdp-root-cert")
            .long("rrdp-root-cert")
            .value_name("PATH")
            .help("Path to trusted PEM certificate for RRDP HTTPS")
            .takes_value(true)
            .multiple(true)
            .number_of_values(1)
        )
        .arg(Arg::with_name("rrdp-proxy")
            .long("rrdp-proxy")
            .value_name("URI")
            .help("Proxy server for RRDP (HTTP or SOCKS5)")
            .takes_value(true)
            .multiple(true)
            .number_of_values(1)
        )
        .arg(Arg::with_name("rrdp-keep-responses")
            .long("rrdp-keep-responses")
            .value_name("DIR")
            .help("Keep RRDP responses in the given directory")
            .takes_value(true)
        )
        .arg(Arg::with_name("rrdp-disable-gzip")
            .long("rrdp-disable-gzip")
            .help("Disable the gzip transfer encoding in RRDP")
        )
        .arg(Arg::with_name("cache-capacity")
            .long("cache-capacity")
            .value_name("MBYTES")
            .help("Size of the database cache in mbytes")
            .takes_value(true)
        )
        .arg(Arg::with_name("max-object-size")
            .long("max-object-size")
            .value_name("BYTES")
            .help("Maximum size of downloaded objects (0 for no limit)")
            .takes_value(true)
        )
        .arg(Arg::with_name("dirty-repository")
            .long("dirty")
            .help("Do not clean up repository directory after validation")
        )
        .arg(Arg::with_name("validation-threads")
             .long("validation-threads")
             .value_name("COUNT")
             .help("Number of threads for validation")
             .takes_value(true)
        )
        .arg(Arg::with_name("verbose")
             .short("v")
             .long("verbose")
             .multiple(true)
             .help("Log more information, twice for even more")
        )
        .arg(Arg::with_name("quiet")
             .short("q")
             .long("quiet")
             .multiple(true)
             .conflicts_with("verbose")
             .help("Log less information, twice for no information")
        )
        .arg(Arg::with_name("syslog")
             .long("syslog")
             .help("Log to syslog")
        )
        .arg(Arg::with_name("syslog-facility")
             .long("syslog-facility")
             .takes_value(true)
             .default_value("daemon")
             .help("Facility to use for syslog logging")
        )
        .arg(Arg::with_name("logfile")
             .long("logfile")
             .takes_value(true)
             .value_name("PATH")
             .help("Log to this file")
        )
    }

    /// Adds the relevant config args to the server subcommand.
    ///
    /// Some of the options in the config only make sense for the
    /// RTR server. Having them in the global part of the clap command line
    /// is confusing, so we stick to defaults unless we actually run the
    /// server. This function adds the relevant arguments to the subcommand
    /// provided via `app`.
    ///
    /// It follows clap’s builder pattern and returns the app with all
    /// arguments added.
    pub fn server_args<'a: 'b, 'b>(app: App<'a, 'b>) -> App<'a, 'b> {
        app
        .arg(Arg::with_name("refresh")
            .long("refresh")
            .value_name("SECONDS")
            .help("Refresh interval in seconds [default 3600]")
        )
        .arg(Arg::with_name("retry")
            .long("retry")
            .value_name("SECONDS")
            .help("RTR retry interval in seconds [default 600]")
        )
        .arg(Arg::with_name("expire")
            .long("expire")
            .value_name("SECONDS")
            .help("RTR expire interval in seconds [default 600]")
        )
        .arg(Arg::with_name("history")
            .long("history")
            .value_name("COUNT")
            .help("Number of history items to keep [default 10]")
        )
        .arg(Arg::with_name("rtr-listen")
            .long("rtr")
            .value_name("ADDR:PORT")
            .help("Listen on address/port for RTR")
            .takes_value(true)
            .multiple(true)
            .number_of_values(1)
        )
        .arg(Arg::with_name("http-listen")
            .long("http")
            .value_name("ADDR:PORT")
            .help("Listen on address/port for HTTP")
            .takes_value(true)
            .multiple(true)
            .number_of_values(1)
        )
        .arg(Arg::with_name("systemd-listen")
            .long("systemd-listen")
            .help("Acquire listening sockets from systemd")
        )
        .arg(Arg::with_name("rtr-tcp-keepalive")
            .long("rtr-tcp-keepalive")
            .value_name("SECONDS")
            .help("The TCP keep-alive timeout on RTR. [default 60, 0 for off]")
            .takes_value(true)
        )
        .arg(Arg::with_name("rtr-client-metrics")
            .long("rtr-client-metrics")
            .help("Include RTR client information in metrics")
        )
        .arg(Arg::with_name("pid-file")
            .long("pid-file")
            .value_name("PATH")
            .help("The file for keep the daemon process's PID in")
            .takes_value(true)
        )
        .arg(Arg::with_name("working-dir")
            .long("working-dir")
            .value_name("PATH")
            .help("The working directory of the daemon process")
            .takes_value(true)
        )
        .arg(Arg::with_name("chroot")
            .long("chroot")
            .value_name("PATH")
            .help("Root directory for the daemon process")
            .takes_value(true)
        )
        .arg(Arg::with_name("user")
            .long("user")
            .value_name("USER")
            .help("User for the daemon process")
            .takes_value(true)
        )
        .arg(Arg::with_name("group")
            .long("group")
            .value_name("GROUP")
            .help("Group for the daemon process")
            .takes_value(true)
        )
    }

    /// Creates a configuration from command line matches.
    ///
    /// The function attempts to create configuration from the command line
    /// arguments provided via `matches`. It will try to read a config file
    /// if provided via the config file option (`-c` or `--config`) or a
    /// file in `$HOME/.routinator.conf` otherwise. If the latter doesn’t
    /// exist either, starts with a default configuration.
    ///
    /// All relative paths given in command line arguments will be interpreted
    /// relative to `cur_dir`. Conversely, paths in the config file are
    /// treated as relative to the config file’s directory.
    ///
    /// If you are runming in server mode, you need to also apply the server
    /// arguments via [`apply_server_arg_matches`].
    ///
    /// [`apply_server_arg_matches`]: #method.apply_server_arg_matches
    pub fn from_arg_matches(
        matches: &ArgMatches,
        cur_dir: &Path,
    ) -> Result<Self, Failed> {
        let mut res = Self::create_base_config(
            Self::path_value_of(matches, "config", cur_dir)
                .as_ref().map(AsRef::as_ref)
        )?;

        res.apply_arg_matches(matches, cur_dir)?;

        Ok(res)
    }

    /// Applies the basic command line arguments to a configuration.
    ///
    /// The path arguments in `matches` will be interpreted relative to
    /// `cur_dir`.
    #[allow(clippy::cognitive_complexity)]
    fn apply_arg_matches(
        &mut self,
        matches: &ArgMatches,
        cur_dir: &Path,
    ) -> Result<(), Failed> {
        // cache_dir
        if let Some(dir) = matches.value_of("repository-dir") {
            self.cache_dir = cur_dir.join(dir)
        }
        else if let Some(dir) = matches.value_of("base-dir") {
            self.cache_dir = cur_dir.join(dir).join("repository")
        }
        if self.cache_dir == Path::new("") {
            error!(
                "Couldn’t determine default repository directory: \
                 no home directory.\n\
                 Please specify the repository directory with the -r option."
            );
            return Err(Failed)
        }

        // tal_dir
        if let Some(dir) = matches.value_of("tal-dir") {
            self.tal_dir = cur_dir.join(dir)
        }
        else if let Some(dir) = matches.value_of("base-dir") {
            self.tal_dir = cur_dir.join(dir).join("tals")
        }
        if self.tal_dir == Path::new("") {
            error!(
                "Couldn’t determine default TAL directory: \
                 no home directory.\n\
                 Please specify the repository directory with the -t option."
            );
            return Err(Failed)
        }

        // expceptions
        if let Some(list) = matches.values_of("exceptions") {
            self.exceptions = list.map(|path| cur_dir.join(path)).collect()
        }

        // strict
        if matches.is_present("strict") {
            self.strict = true
        }

        // stale
        if let Some(value) = from_str_value_of(matches, "stale")? {
            self.stale = value
        }

        // unsafe_vrps
        if let Some(value) = from_str_value_of(matches, "unsafe-vrps")? {
            self.unsafe_vrps = value
        }

        // unknown_objects
        if let Some(value) = from_str_value_of(matches, "unknown-objects")? {
            self.unknown_objects = value
        }

        // allow_dubious_hosts
        if matches.is_present("allow-dubious-hosts") {
            self.allow_dubious_hosts = true
        }

        // fresh
        if matches.is_present("fresh") {
            self.fresh = true
        }

        // disable_rsync
        if matches.is_present("disable-rsync") {
            self.disable_rsync = true
        }

        // rsync_command
        if let Some(value) = matches.value_of("rsync-command") {
            self.rsync_command = value.into()
        }

        // rsync_timeout
        if let Some(value) = from_str_value_of(matches, "rsync-timeout")? {
            self.rsync_timeout = Duration::from_secs(value)
        }

        // disable_rrdp
        if matches.is_present("disable-rrdp") {
            self.disable_rrdp = true
        }

        // rrdp_fallback_time
        if let Some(value) = from_str_value_of(
            matches, "rrdp-fallback-time"
        )? {
            self.rrdp_fallback_time = Duration::from_secs(value)
        }

        // rrdp_max_delta_count
        if let Some(value) = from_str_value_of(
            matches, "rrdp-max-delta-count"
        )? {
            self.rrdp_max_delta_count = value
        }

        // rrdp_timeout
        if let Some(value) = from_str_value_of(matches, "rrdp-timeout")? {
            self.rrdp_timeout = if value == 0 {
                None
            }
            else {
                Some(Duration::from_secs(value))
            };
        }

        // rrdp_connect_timeout
        if let Some(value) = from_str_value_of(
            matches, "rrdp-connect-timeout"
        )? {
            self.rrdp_connect_timeout = Some(Duration::from_secs(value))
        }

        // rrdp_local_addr
        if let Some(value) = from_str_value_of(matches, "rrdp-local-addr")? {
            self.rrdp_local_addr = Some(value)
        }

        // rrdp_root_certs
        if let Some(list) = matches.values_of("rrdp-root-cert") {
            self.rrdp_root_certs = Vec::new();
            for value in list {
                match PathBuf::from_str(value) {
                    Ok(path) => self.rrdp_root_certs.push(path),
                    Err(_) => {
                        error!("Invalid path for rrdp-root-cert '{}'", value);
                        return Err(Failed)
                    }
                };
            }
        }

        // rrdp_proxies
        if let Some(list) = matches.values_of("rrdp-proxy") {
            self.rrdp_proxies = list.map(Into::into).collect();
        }

        // rrdp_keep_responses
        if let Some(path) = matches.value_of("rrdp-keep-responses") {
            self.rrdp_keep_responses = Some(path.into())
        }

        // rrdp_disable_gzip
        if matches.is_present("rrdp-disable-gzip") {
            self.rrdp_disable_gzip = true;
        }

        // cache_capacity
        if let Some(capacity) = from_str_value_of(matches, "cache-capacity")? {
            self.cache_capacity = Some(capacity)
        }

        // max_object_size
        if let Some(value) = from_str_value_of(matches, "max-object-size")? {
            if value == 0 {
                self.max_object_size = None
            }
            else {
                self.max_object_size = Some(value)
            }
        }

        // dirty_repository
        if matches.is_present("dirty-repository") {
            self.dirty_repository = true
        }

        // validation_threads
        if let Some(value) = from_str_value_of(matches, "validation-threads")? {
            self.validation_threads = value
        }

        // log_level
        match (matches.occurrences_of("verbose"),
                                            matches.occurrences_of("quiet")) {
            // This assumes that -v and -q are conflicting.
            (0, 0) => { }
            (1, 0) => self.log_level = LevelFilter::Info,
            (_, 0) => self.log_level = LevelFilter::Debug,
            (0, 1) => self.log_level = LevelFilter::Error,
            (0, _) => self.log_level = LevelFilter::Off,
            _ => { }
        }

        // log_target
        self.apply_log_matches(matches, cur_dir)?;

        Ok(())
    }

    /// Applies the logging-specific command line arguments to the config.
    ///
    /// This is the Unix version that also considers syslog as a valid
    /// target.
    #[cfg(unix)]
    fn apply_log_matches(
        &mut self,
        matches: &ArgMatches,
        cur_dir: &Path,
    ) -> Result<(), Failed> {
        if matches.is_present("syslog") {
            self.log_target = LogTarget::Syslog(
                match Facility::from_str(
                               matches.value_of("syslog-facility").unwrap()) {
                    Ok(value) => value,
                    Err(_) => {
                        error!("Invalid value for syslog-facility.");
                        return Err(Failed);
                    }
                }
            )
        }
        else if let Some(file) = matches.value_of("logfile") {
            if file == "-" {
                self.log_target = LogTarget::Stderr
            }
            else {
                self.log_target = LogTarget::File(cur_dir.join(file))
            }
        }
        Ok(())
    }

    /// Applies the logging-specific command line arguments to the config.
    ///
    /// This is the non-Unix version that does not use syslog.
    #[cfg(not(unix))]
    #[allow(clippy::unnecessary_wraps)]
    fn apply_log_matches(
        &mut self,
        matches: &ArgMatches,
        cur_dir: &Path,
    ) -> Result<(), Failed> {
        if let Some(file) = matches.value_of("logfile") {
            if file == "-" {
                self.log_target = LogTarget::Stderr
            }
            else {
                self.log_target = LogTarget::File(cur_dir.join(file))
            }
        }
        Ok(())
    }


    /// Applies the RTR server command line arguments to an existing config.
    ///
    /// All paths used in arguments are interpreted relative to `cur_dir`.
    pub fn apply_server_arg_matches(
        &mut self,
        matches: &ArgMatches,
        cur_dir: &Path,
    ) -> Result<(), Failed> {
        // refresh
        if let Some(value) = from_str_value_of(matches, "refresh")? {
            self.refresh = Duration::from_secs(value)
        }

        // retry
        if let Some(value) = from_str_value_of(matches, "retry")? {
            self.retry = Duration::from_secs(value)
        }

        // expire
        if let Some(value) = from_str_value_of(matches, "expire")? {
            self.expire = Duration::from_secs(value)
        }

        // history_size
        if let Some(value) = from_str_value_of(matches, "history")? {
            self.history_size = value
        }

        // rtr_listen
        if let Some(list) = matches.values_of("rtr-listen") {
            self.rtr_listen = Vec::new();
            for value in list {
                match SocketAddr::from_str(value) {
                    Ok(some) => self.rtr_listen.push(some),
                    Err(_) => {
                        error!("Invalid value for rtr: {}", value);
                        return Err(Failed);
                    }
                }
            }
        }

        // http_listen
        if let Some(list) = matches.values_of("http-listen") {
            self.http_listen = Vec::new();
            for value in list {
                match SocketAddr::from_str(value) {
                    Ok(some) => self.http_listen.push(some),
                    Err(_) => {
                        error!("Invalid value for http: {}", value);
                        return Err(Failed);
                    }
                }
            }
        }

        // systemd_listen
        if matches.is_present("systemd-listen") {
            self.systemd_listen = true
        }

        // rtr_tcp_keepalive
        if let Some(keep) = from_str_value_of(matches, "rtr-tcp-keepalive")? {
            self.rtr_tcp_keepalive = if keep == 0 {
                None
            }
            else {
                Some(Duration::from_secs(keep))
            }
        }

        // rtr_client_metrics
        if matches.is_present("rtr-client-metrics") {
            self.rtr_client_metrics = true
        }

        // pid_file
        if let Some(pid_file) = matches.value_of("pid-file") {
            self.pid_file = Some(cur_dir.join(pid_file))
        }

        // working_dir
        if let Some(working_dir) = matches.value_of("working-dir") {
            self.working_dir = Some(cur_dir.join(working_dir))
        }

        // chroot
        if let Some(chroot) = matches.value_of("chroot") {
            self.chroot = Some(cur_dir.join(chroot))
        }

        // user
        if let Some(user) = matches.value_of("user") {
            self.user = Some(user.into())
        }

        // group
        if let Some(group) = matches.value_of("group") {
            self.group = Some(group.into())
        }

        Ok(())
    }

    /// Returns a path value in arg matches.
    ///
    /// This expands a relative path based on the given directory.
    fn path_value_of(
        matches: &ArgMatches,
        key: &str,
        dir: &Path
    ) -> Option<PathBuf> {
        matches.value_of(key).map(|path| dir.join(path))
    }

    /// Creates the correct base configuration for the given config file path.
    /// 
    /// If no config path is given, tries to read the default config in
    /// `$HOME/.routinator.conf`. If that doesn’t exist, creates a default
    /// config.
    fn create_base_config(path: Option<&Path>) -> Result<Self, Failed> {
        let file = match path {
            Some(path) => {
                match ConfigFile::read(path)? {
                    Some(file) => file,
                    None => {
                        error!("Cannot read config file {}", path.display());
                        return Err(Failed);
                    }
                }
            }
            None => {
                match home_dir() {
                    Some(dir) => match ConfigFile::read(
                                            &dir.join(".routinator.conf"))? {
                        Some(file) => file,
                        None => return Ok(Self::default()),
                    }
                    None => return Ok(Self::default())
                }
            }
        };
        Self::from_config_file(file)
    }

    /// Creates a base config from a config file.
    fn from_config_file(mut file: ConfigFile) -> Result<Self, Failed> {
        let log_target = Self::log_target_from_config_file(&mut file)?;
        let res = Config {
            cache_dir: file.take_mandatory_path("repository-dir")?,
            tal_dir: file.take_mandatory_path("tal-dir")?,
            exceptions: {
                file.take_path_array("exceptions")?.unwrap_or_else(Vec::new)
            },
            strict: file.take_bool("strict")?.unwrap_or(false),
            stale: {
                file.take_from_str("stale")?.unwrap_or(DEFAULT_STALE_POLICY)
            },
            unsafe_vrps: {
                file.take_from_str("unsafe-vrps")?
                    .unwrap_or(DEFAULT_UNSAFE_VRPS_POLICY)
            },
            unknown_objects: {
                file.take_from_str("unknown-objects")?
                    .unwrap_or(DEFAULT_UNKNOWN_OBJECTS_POLICY)
            },
            allow_dubious_hosts:
                file.take_bool("allow-dubious-hosts")?.unwrap_or(false),
            fresh: false,
            disable_rsync: file.take_bool("disable-rsync")?.unwrap_or(false),
            rsync_command: {
                file.take_string("rsync-command")?
                    .unwrap_or_else(|| "rsync".into())
            },
            rsync_args: file.take_string_array("rsync-args")?,
            rsync_timeout: {
                Duration::from_secs(
                    file.take_u64("rsync-timeout")?
                        .unwrap_or(DEFAULT_RSYNC_TIMEOUT)
                )
            },
            disable_rrdp: file.take_bool("disable-rrdp")?.unwrap_or(false),
            rrdp_fallback_time: {
                file.take_u64("rrdp-fallback-time")?
                .map(Duration::from_secs)
                .unwrap_or(DEFAULT_RRDP_FALLBACK_TIME)
            },
            rrdp_max_delta_count: {
                file.take_usize("rrdp-max-delta-count")?
                .unwrap_or(DEFAULT_RRDP_MAX_DELTA_COUNT)
            },
            rrdp_timeout: {
                match file.take_u64("rrdp-timeout")? {
                    Some(0) => None,
                    Some(value) => Some(Duration::from_secs(value)),
                    None => Some(DEFAULT_RRDP_TIMEOUT)
                }
            },
            rrdp_connect_timeout: {
                file.take_u64("rrdp-connect-timeout")?.map(Duration::from_secs)
            },
            rrdp_local_addr: file.take_from_str("rrdp-local-addr")?,
            rrdp_root_certs: {
                file.take_from_str_array("rrdp-root-certs")?
                    .unwrap_or_else(Vec::new)
            },
            rrdp_proxies: {
                file.take_string_array("rrdp-proxies")?.unwrap_or_else(
                    Vec::new
                )
            },
            rrdp_user_agent: DEFAULT_RRDP_USER_AGENT.to_string(),
            rrdp_keep_responses: file.take_path("rrdp-keep-responses")?,
            rrdp_disable_gzip: {
                file.take_bool("rrdp-disable-gzip")?.unwrap_or(false)
            },
            cache_capacity: file.take_u64("cache-capacity")?,
            max_object_size: {
                match file.take_u64("max-object-size")? {
                    Some(0) => None,
                    Some(value) => Some(value),
                    None => Some(DEFAULT_MAX_OBJECT_SIZE),
                }
            },
            dirty_repository: file.take_bool("dirty")?.unwrap_or(false),
            validation_threads: {
                file.take_small_usize("validation-threads")?
                    .unwrap_or_else(::num_cpus::get)
            },
            refresh: {
                Duration::from_secs(
                    file.take_u64("refresh")?.unwrap_or(DEFAULT_REFRESH)
                )
            },
            retry: {
                Duration::from_secs(
                    file.take_u64("retry")?.unwrap_or(DEFAULT_RETRY)
                )
            },
            expire: {
                Duration::from_secs(
                    file.take_u64("expire")?.unwrap_or(DEFAULT_EXPIRE)
                )
            },
            history_size: {
                file.take_small_usize("history-size")?
                    .unwrap_or(DEFAULT_HISTORY_SIZE)
            },
            rtr_listen: {
                file.take_from_str_array("rtr-listen")?
                    .unwrap_or_else(Vec::new)
            },
            http_listen: {
                file.take_from_str_array("http-listen")?
                    .unwrap_or_else(Vec::new)
            },
            systemd_listen: file.take_bool("systemd-listen")?.unwrap_or(false),
            rtr_tcp_keepalive: {
                match file.take_u64("rtr-tcp-keepalive")? {
                    Some(0) => None,
                    Some(keep) => Some(Duration::from_secs(keep)),
                    None => DEFAULT_RTR_TCP_KEEPALIVE,
                }
            },
            rtr_client_metrics: {
                file.take_bool("rtr-client-metrics")?.unwrap_or(false)
            },
            log_level: {
                file.take_from_str("log-level")?.unwrap_or(LevelFilter::Warn)
            },
            log_target,
            pid_file: file.take_path("pid-file")?,
            working_dir: file.take_path("working-dir")?,
            chroot: file.take_path("chroot")?,
            user: file.take_string("user")?,
            group: file.take_string("group")?,
            tal_labels: file.take_string_map("tal-labels")?.unwrap_or_default(),
        };
        file.check_exhausted()?;
        Ok(res)
    }

    /// Determines the logging target from the config file.
    ///
    /// This is the Unix version that also deals with syslog.
    #[cfg(unix)]
    fn log_target_from_config_file(
        file: &mut ConfigFile
    ) -> Result<LogTarget, Failed> {
        let facility = file.take_string("syslog-facility")?;
        let facility = facility.as_ref().map(AsRef::as_ref)
                               .unwrap_or("daemon");
        let facility = match Facility::from_str(facility) {
            Ok(value) => value,
            Err(_) => {
                error!(
                    "Failed in config file {}: invalid syslog-facility.",
                    file.path.display()
                );
                return Err(Failed);
            }
        };
        let log_target = file.take_string("log")?;
        let log_file = file.take_path("log-file")?;
        match log_target.as_ref().map(AsRef::as_ref) {
            Some("default") | None => Ok(LogTarget::Default(facility)),
            Some("syslog") => Ok(LogTarget::Syslog(facility)),
            Some("stderr") =>  Ok(LogTarget::Stderr),
            Some("file") => {
                match log_file {
                    Some(file) => Ok(LogTarget::File(file)),
                    None => {
                        error!(
                            "Failed in config file {}: \
                             log target \"file\" requires 'log-file' value.",
                            file.path.display()
                        );
                        Err(Failed)
                    }
                }
            }
            Some(value) => {
                error!(
                    "Failed in config file {}: \
                     invalid log target '{}'",
                     file.path.display(),
                     value
                );
                Err(Failed)
            }
        }
    }

    /// Determines the logging target from the config file.
    ///
    /// This is the non-Unix version that only logs to stderr or a file.
    #[cfg(not(unix))]
    fn log_target_from_config_file(
        file: &mut ConfigFile
    ) -> Result<LogTarget, Failed> {
        let log_target = file.take_string("log")?;
        let log_file = file.take_path("log-file")?;
        match log_target.as_ref().map(AsRef::as_ref) {
            Some("default") | Some("stderr") | None => Ok(LogTarget::Stderr),
            Some("file") => {
                match log_file {
                    Some(file) => Ok(LogTarget::File(file)),
                    None => {
                        error!(
                            "Failed in config file {}: \
                             log target \"file\" requires 'log-file' value.",
                            file.path.display()
                        );
                        Err(Failed)
                    }
                }
            }
            Some(value) => {
                error!(
                    "Failed in config file {}: \
                     invalid log target '{}'",
                    file.path.display(), value
                );
                Err(Failed)
            }
        }
    }

    /// Creates a default config with the given paths.
    ///
    /// Uses default values for everything except for the cache and TAL
    /// directories which are provided.
    fn default_with_paths(cache_dir: PathBuf, tal_dir: PathBuf) -> Self {
        Config {
            cache_dir,
            tal_dir,
            exceptions: Vec::new(),
            strict: DEFAULT_STRICT,
            stale: DEFAULT_STALE_POLICY,
            unsafe_vrps: DEFAULT_UNSAFE_VRPS_POLICY,
            unknown_objects: DEFAULT_UNKNOWN_OBJECTS_POLICY,
            allow_dubious_hosts: false,
            fresh: false,
            disable_rsync: false,
            rsync_command: "rsync".into(),
            rsync_args: None,
            rsync_timeout: Duration::from_secs(DEFAULT_RSYNC_TIMEOUT),
            disable_rrdp: false,
            rrdp_fallback_time: DEFAULT_RRDP_FALLBACK_TIME,
<<<<<<< HEAD
            rrdp_max_delta_count: DEFAULT_RRDP_MAX_DELTA_COUNT,
            rrdp_timeout: None,
=======
            rrdp_timeout: Some(DEFAULT_RRDP_TIMEOUT), 
>>>>>>> f594bb4c
            rrdp_connect_timeout: None,
            rrdp_local_addr: None,
            rrdp_root_certs: Vec::new(),
            rrdp_proxies: Vec::new(),
            rrdp_user_agent: DEFAULT_RRDP_USER_AGENT.to_string(),
            rrdp_keep_responses: None,
            rrdp_disable_gzip: false,
            cache_capacity: None,
            max_object_size: Some(DEFAULT_MAX_OBJECT_SIZE),
            dirty_repository: DEFAULT_DIRTY_REPOSITORY,
            validation_threads: ::num_cpus::get(),
            refresh: Duration::from_secs(DEFAULT_REFRESH),
            retry: Duration::from_secs(DEFAULT_RETRY),
            expire: Duration::from_secs(DEFAULT_EXPIRE),
            history_size: DEFAULT_HISTORY_SIZE,
            rtr_listen: Vec::new(),
            http_listen: Vec::new(),
            systemd_listen: false,
            rtr_tcp_keepalive: DEFAULT_RTR_TCP_KEEPALIVE,
            rtr_client_metrics: false,
            log_level: LevelFilter::Warn,
            log_target: LogTarget::default(),
            pid_file: None,
            working_dir: None,
            chroot: None,
            user: None,
            group: None,
            tal_labels: HashMap::new(),
        }
    }

    /// Alters paths so that they are relative to a possible chroot.
    pub fn adjust_chroot_paths(&mut self) -> Result<(), Failed> {
        if let Some(ref chroot) = self.chroot {
            self.cache_dir = match self.cache_dir.strip_prefix(chroot) {
                Ok(dir) => dir.into(),
                Err(_) => {
                    error!(
                        "Fatal: Repository directory {} \
                         not under chroot {}.",
                         self.cache_dir.display(), chroot.display()
                    );
                    return Err(Failed)
                }
            };
            self.tal_dir = match self.tal_dir.strip_prefix(chroot) {
                Ok(dir) => dir.into(),
                Err(_) => {
                    error!(
                        "Fatal: TAL directory {} not under chroot {}.",
                         self.tal_dir.display(), chroot.display()
                    );
                    return Err(Failed)
                }
            };
            for item in &mut self.exceptions {
                *item = match item.strip_prefix(chroot) {
                    Ok(path) => path.into(),
                    Err(_) => {
                        error!(
                            "Fatal: Exception file {} not under chroot {}.",
                             item.display(), chroot.display()
                        );
                        return Err(Failed)
                    }
                }
            }
            if let LogTarget::File(ref mut file) = self.log_target {
                *file = match file.strip_prefix(chroot) {
                    Ok(path) => path.into(),
                    Err(_) => {
                        error!(
                            "Fatal: Log file {} not under chroot {}.",
                             file.display(), chroot.display()
                        );
                        return Err(Failed)
                    }
                };
            }
            if let Some(ref mut dir) = self.working_dir {
                *dir = match dir.strip_prefix(chroot) {
                    Ok(path) => path.into(),
                    Err(_) => {
                        error!(
                            "Fatal: working directory {} not under chroot {}.",
                             dir.display(), chroot.display()
                        );
                        return Err(Failed)
                    }
                }
            }
        }
        Ok(())
    }

    /// Returns a TOML representation of the config.
    pub fn to_toml(&self) -> toml::Value {
        let mut res = toml::value::Table::new();
        res.insert(
            "repository-dir".into(),
            self.cache_dir.display().to_string().into()
        );
        res.insert(
            "tal-dir".into(),
            self.tal_dir.display().to_string().into()
        );
        res.insert(
            "exceptions".into(),
            toml::Value::Array(
                self.exceptions.iter()
                    .map(|p| p.display().to_string().into())
                    .collect()
            )
        );
        res.insert("strict".into(), self.strict.into());
        res.insert("stale".into(), format!("{}", self.stale).into());
        res.insert(
            "unsafe-vrps".into(), format!("{}", self.unsafe_vrps).into()
        );
        res.insert(
            "unknown-objects".into(), format!("{}", self.unknown_objects).into()
        );
        res.insert(
            "allow-dubious-hosts".into(), self.allow_dubious_hosts.into()
        );
        res.insert("disable-rsync".into(), self.disable_rsync.into());
        res.insert("rsync-command".into(), self.rsync_command.clone().into());
        if let Some(ref args) = self.rsync_args {
            res.insert(
                "rsync-args".into(),
                toml::Value::Array(
                    args.iter().map(|a| a.clone().into()).collect()
                )
            );
        }
        res.insert(
            "rsync-timeout".into(),
            (self.rsync_timeout.as_secs() as i64).into()
        );
        res.insert("disable-rrdp".into(), self.disable_rrdp.into());
        res.insert(
            "rrdp-fallback-time".into(),
            (self.rrdp_fallback_time.as_secs() as i64).into()
        );
        res.insert(
<<<<<<< HEAD
            "rrdp-max-delta-count".into(),
            i64::try_from(self.rrdp_max_delta_count).unwrap_or(i64::MAX).into()
        );
        if let Some(timeout) = self.rrdp_timeout {
            res.insert(
                "rrdp-timeout".into(),
                ((timeout.map(|d| d.as_secs()).unwrap_or(0)) as i64).into()
            );
        }
=======
            "rrdp-timeout".into(),
            match self.rrdp_timeout {
                None => 0.into(),
                Some(value) => {
                    value.as_secs().try_into().unwrap_or(i64::MAX).into()
                }
            }
        );
>>>>>>> f594bb4c
        if let Some(timeout) = self.rrdp_connect_timeout {
            res.insert(
                "rrdp-connect-timeout".into(),
                (timeout.as_secs() as i64).into()
            );
        }
        if let Some(addr) = self.rrdp_local_addr {
            res.insert("rrdp-local-addr".into(), addr.to_string().into());
        }
        res.insert(
            "rrdp-root-certs".into(),
            toml::Value::Array(
                self.rrdp_root_certs.iter()
                    .map(|p| p.display().to_string().into())
                    .collect()
            )
        );
        res.insert(
            "rrdp-proxies".into(),
            toml::Value::Array(
                self.rrdp_proxies.iter().map(|s| s.clone().into()).collect()
            )
        );
        if let Some(path) = self.rrdp_keep_responses.as_ref() {
            res.insert(
                "rrdp-keep-responses".into(),
                format!("{}", path.display()).into()
            );
        }
        if self.rrdp_disable_gzip {
            res.insert(
                "rrdp-disable-gzip".into(),
                true.into()
            );
        }
        if let Some(capacity) = self.cache_capacity {
            res.insert(
                "cache-capacity".into(),
                i64::try_from(capacity).unwrap_or(i64::MAX).into()
            );
        }
        res.insert("max-object-size".into(),
            match self.max_object_size {
                Some(value) => value as i64,
                None => 0,
            }.into()
        );
        res.insert("dirty".into(), self.dirty_repository.into());
        res.insert(
            "validation-threads".into(),
            (self.validation_threads as i64).into()
        );
        res.insert("refresh".into(), (self.refresh.as_secs() as i64).into());
        res.insert("retry".into(), (self.retry.as_secs() as i64).into());
        res.insert("expire".into(), (self.expire.as_secs() as i64).into());
        res.insert("history-size".into(), (self.history_size as i64).into());
        res.insert(
            "rtr-listen".into(),
            toml::Value::Array(
                self.rtr_listen.iter().map(|a| a.to_string().into()).collect()
            )
        );
        res.insert(
            "http-listen".into(),
            toml::Value::Array(
                self.http_listen.iter().map(|a| a.to_string().into()).collect()
            )
        );
        res.insert("systemd-listen".into(), self.systemd_listen.into());
        res.insert("rtr-tcp-keepalive".into(),
            match self.rtr_tcp_keepalive {
                Some(keep) => (keep.as_secs() as i64).into(),
                None => 0.into(),
            }
        );
        res.insert(
            "rtr-client-metrics".into(),
            self.rtr_client_metrics.into()
        );
        res.insert("log-level".into(), self.log_level.to_string().into());
        match self.log_target {
            #[cfg(unix)]
            LogTarget::Default(facility) => {
                res.insert("log".into(), "default".into());
                res.insert(
                    "syslog-facility".into(),
                    facility_to_string(facility).into()
                );
            }
            #[cfg(unix)]
            LogTarget::Syslog(facility) => {
                res.insert("log".into(), "syslog".into());
                res.insert(
                    "syslog-facility".into(),
                    facility_to_string(facility).into()
                );
            }
            LogTarget::Stderr => {
                res.insert("log".into(), "stderr".into());
            }
            LogTarget::File(ref file) => {
                res.insert("log".into(), "file".into());
                res.insert(
                    "log-file".into(),
                    file.display().to_string().into()
                );
            }
        }
        if let Some(ref file) = self.pid_file {
            res.insert("pid-file".into(), file.display().to_string().into());
        }
        if let Some(ref dir) = self.working_dir {
            res.insert("working-dir".into(), dir.display().to_string().into());
        }
        if let Some(ref dir) = self.chroot {
            res.insert("chroot".into(), dir.display().to_string().into());
        }
        if let Some(ref user) = self.user {
            res.insert("user".into(), user.clone().into());
        }
        if let Some(ref group) = self.group {
            res.insert("group".into(), group.clone().into());
        }
        if !self.tal_labels.is_empty() {
            res.insert(
                "tal-labels".into(),
                toml::Value::Array(
                    self.tal_labels.iter().map(|(left, right)| {
                        toml::Value::Array(vec![
                            left.clone().into(), right.clone().into()
                        ])
                    }).collect()
                )
            );
        }
        res.into()
    }
}


//--- Default

impl Default for Config {
    fn default() -> Self {
        match home_dir() {
            Some(dir) => {
                let base = dir.join(".rpki-cache");
                Config::default_with_paths(
                    base.join("repository"), 
                    base.join("tals")
                )
            }
            None => {
                Config::default_with_paths(
                    PathBuf::from(""), PathBuf::from("")
                )
            }
        }
    }
}


//--- Display

impl fmt::Display for Config {
    fn fmt(&self, f: &mut fmt::Formatter) -> fmt::Result {
        write!(f, "{}", self.to_toml())
    }
}


//------------ LogTarget -----------------------------------------------------

/// The target to log to.
#[derive(Clone, Debug)]
pub enum LogTarget {
    /// Default.
    ///
    /// Logs to `Syslog(facility)` in daemon mode and `Stderr` otherwise.
    #[cfg(unix)]
    Default(Facility),

    /// Syslog.
    ///
    /// The argument is the syslog facility to use.
    #[cfg(unix)]
    Syslog(Facility),

    /// Stderr.
    Stderr,

    /// A file.
    ///
    /// The argument is the file name.
    File(PathBuf)
}


//--- Default

#[cfg(unix)]
impl Default for LogTarget {
    fn default() -> Self {
        LogTarget::Default(Facility::LOG_DAEMON)
    }
}

#[cfg(not(unix))]
impl Default for LogTarget {
    fn default() -> Self {
        LogTarget::Stderr
    }
}


//--- PartialEq and Eq

impl PartialEq for LogTarget {
    fn eq(&self, other: &Self) -> bool {
        match (self, other) {
            #[cfg(unix)]
            (&LogTarget::Default(s), &LogTarget::Default(o)) => {
                (s as usize) == (o as usize)
            }
            #[cfg(unix)]
            (&LogTarget::Syslog(s), &LogTarget::Syslog(o)) => {
                (s as usize) == (o as usize)
            }
            (&LogTarget::Stderr, &LogTarget::Stderr) => true,
            (&LogTarget::File(ref s), &LogTarget::File(ref o)) => {
                s == o
            }
            _ => false
        }
    }
}

impl Eq for LogTarget { }


//------------ FilterPolicy ---------------------------------------------------

/// The policy for filtering.
///
/// Various filters can be configured via this policy.
#[derive(Clone, Copy, Debug, Eq, PartialEq)]
pub enum FilterPolicy {
    /// Reject objects matched by the filter.
    Reject,

    /// Accept objects matched by the filter but log a warning.
    Warn,

    /// Quietly accept objects matched by the filter.
    Accept
}

impl FromStr for FilterPolicy {
    type Err = String;

    fn from_str(s: &str) -> Result<Self, Self::Err> {
        match s {
            "reject" => Ok(FilterPolicy::Reject),
            "warn" => Ok(FilterPolicy::Warn),
            "accept" => Ok(FilterPolicy::Accept),
            _ => Err(format!("invalid policy '{}'", s))
        }
    }
}

impl fmt::Display for FilterPolicy {
    fn fmt(&self, f: &mut fmt::Formatter) -> fmt::Result {
        f.write_str(match *self {
            FilterPolicy::Reject => "reject",
            FilterPolicy::Warn => "warn",
            FilterPolicy::Accept => "accept",
        })
    }
}


//------------ ConfigFile ----------------------------------------------------

/// The content of a config file.
///
/// This is a thin wrapper around `toml::Table` to make dealing with it more
/// convenient.
#[derive(Clone, Debug)]
struct ConfigFile {
    /// The content of the file.
    content: toml::value::Table,

    /// The path to the config file.
    path: PathBuf,

    /// The directory we found the file in.
    ///
    /// This is used in relative paths.
    dir: PathBuf,
}

impl ConfigFile {
    /// Reads the config file at the given path.
    ///
    /// If there is no such file, returns `None`. If there is a file but it
    /// is broken, aborts.
    #[allow(clippy::verbose_file_reads)]
    fn read(path: &Path) -> Result<Option<Self>, Failed> {
        let mut file = match fs::File::open(path) {
            Ok(file) => file,
            Err(_) => return Ok(None)
        };
        let mut config = String::new();
        if let Err(err) = file.read_to_string(&mut config) {
            error!(
                "Failed to read config file {}: {}",
                path.display(), err
            );
            return Err(Failed);
        }
        Self::parse(&config, path).map(Some)
    }

    /// Parses the content of the file from a string.
    fn parse(content: &str, path: &Path) -> Result<Self, Failed> {
        let content = match toml::from_str(content) {
            Ok(toml::Value::Table(content)) => content,
            Ok(_) => {
                error!(
                    "Failed to parse config file {}: Not a mapping.",
                    path.display()
                );
                return Err(Failed);
            }
            Err(err) => {
                error!(
                    "Failed to parse config file {}: {}",
                    path.display(), err
                );
                return Err(Failed);
            }
        };
        let dir = if path.is_relative() {
            path.join(match env::current_dir() {
                Ok(dir) => dir,
                Err(err) => {
                    error!(
                        "Fatal: Can't determine current directory: {}.",
                        err
                    );
                    return Err(Failed);
                }
            }).parent().unwrap().into() // a file always has a parent
        }
        else {
            path.parent().unwrap().into()
        };
        Ok(ConfigFile {
            content,
            path: path.into(),
            dir
        })
    }

    /// Takes a boolean value from the config file.
    ///
    /// The value is taken from the given `key`. Returns `Ok(None)` if there
    /// is no such key. Returns an error if the key exists but the value
    /// isn’t a booelan.
    fn take_bool(&mut self, key: &str) -> Result<Option<bool>, Failed> {
        match self.content.remove(key) {
            Some(value) => {
                if let toml::Value::Boolean(res) = value {
                    Ok(Some(res))
                }
                else {
                    error!(
                        "Failed in config file {}: \
                         '{}' expected to be a boolean.",
                        self.path.display(), key
                    );
                    Err(Failed)
                }
            }
            None => Ok(None)
        }
    }

    /// Takes an unsigned integer value from the config file.
    ///
    /// The value is taken from the given `key`. Returns `Ok(None)` if there
    /// is no such key. Returns an error if the key exists but the value
    /// isn’t an integer or if it is negative.
    fn take_u64(&mut self, key: &str) -> Result<Option<u64>, Failed> {
        match self.content.remove(key) {
            Some(value) => {
                if let toml::Value::Integer(res) = value {
                    if res < 0 {
                        error!(
                            "Failed in config file {}: \
                            '{}' expected to be a positive integer.",
                            self.path.display(), key
                        );
                        Err(Failed)
                    }
                    else {
                        Ok(Some(res as u64))
                    }
                }
                else {
                    error!(
                        "Failed in config file {}: \
                         '{}' expected to be an integer.",
                        self.path.display(), key
                    );
                    Err(Failed)
                }
            }
            None => Ok(None)
        }
    }

    /// Takes an unsigned integer value from the config file.
    ///
    /// The value is taken from the given `key`. Returns `Ok(None)` if there
    /// is no such key. Returns an error if the key exists but the value
    /// isn’t an integer or if it is negative.
    fn take_usize(&mut self, key: &str) -> Result<Option<usize>, Failed> {
        match self.content.remove(key) {
            Some(value) => {
                if let toml::Value::Integer(res) = value {
                    usize::try_from(res).map(Some).map_err(|_| {
                        error!(
                            "Failed in config file {}: \
                            '{}' expected to be a positive integer.",
                            self.path.display(), key
                        );
                        Failed
                    })
                }
                else {
                    error!(
                        "Failed in config file {}: \
                         '{}' expected to be an integer.",
                        self.path.display(), key
                    );
                    Err(Failed)
                }
            }
            None => Ok(None)
        }
    }

    /// Takes a small unsigned integer value from the config file.
    ///
    /// While the result is returned as an `usize`, it must be in the
    /// range of a `u16`.
    ///
    /// The value is taken from the given `key`. Returns `Ok(None)` if there
    /// is no such key. Returns an error if the key exists but the value
    /// isn’t an integer or if it is out of bounds.
    fn take_small_usize(&mut self, key: &str) -> Result<Option<usize>, Failed> {
        match self.content.remove(key) {
            Some(value) => {
                if let toml::Value::Integer(res) = value {
                    if res < 0 {
                        error!(
                            "Failed in config file {}: \
                            '{}' expected to be a positive integer.",
                            self.path.display(), key
                        );
                        Err(Failed)
                    }
                    else if res > ::std::u16::MAX.into() {
                        error!(
                            "Failed in config file {}: \
                            value for '{}' is too large.",
                            self.path.display(), key
                        );
                        Err(Failed)
                    }
                    else {
                        Ok(Some(res as usize))
                    }
                }
                else {
                    error!(
                        "Failed in config file {}: \
                         '{}' expected to be a integer.",
                        self.path.display(), key
                    );
                    Err(Failed)
                }
            }
            None => Ok(None)
        }
    }

    /// Takes a string value from the config file.
    ///
    /// The value is taken from the given `key`. Returns `Ok(None)` if there
    /// is no such key. Returns an error if the key exists but the value
    /// isn’t a string.
    fn take_string(&mut self, key: &str) -> Result<Option<String>, Failed> {
        match self.content.remove(key) {
            Some(value) => {
                if let toml::Value::String(res) = value {
                    Ok(Some(res))
                }
                else {
                    error!(
                        "Failed in config file {}: \
                         '{}' expected to be a string.",
                        self.path.display(), key
                    );
                    Err(Failed)
                }
            }
            None => Ok(None)
        }
    }

    /// Takes a string encoded value from the config file.
    ///
    /// The value is taken from the given `key`. It is expected to be a
    /// string and will be converted to the final type via `FromStr::from_str`.
    ///
    /// Returns `Ok(None)` if the key doesn’t exist. Returns an error if the
    /// key exists but the value isn’t a string or conversion fails.
    fn take_from_str<T>(&mut self, key: &str) -> Result<Option<T>, Failed>
    where T: FromStr, T::Err: fmt::Display {
        match self.take_string(key)? {
            Some(value) => {
                match T::from_str(&value) {
                    Ok(some) => Ok(Some(some)),
                    Err(err) => {
                        error!(
                            "Failed in config file {}: \
                             illegal value in '{}': {}.",
                            self.path.display(), key, err
                        );
                        Err(Failed)
                    }
                }
            }
            None => Ok(None)
        }
    }

    /// Takes a path value from the config file.
    ///
    /// The path is taken from the given `key`. It must be a string value.
    /// It is treated as relative to the directory of the config file. If it
    /// is indeed a relative path, it is expanded accordingly and an absolute
    /// path is returned.
    ///
    /// Returns `Ok(None)` if the key does not exist. Returns an error if the
    /// key exists but the value isn’t a string.
    fn take_path(&mut self, key: &str) -> Result<Option<PathBuf>, Failed> {
        self.take_string(key).map(|opt| opt.map(|path| self.dir.join(path)))
    }

    /// Takes a mandatory path value from the config file.
    ///
    /// This is the pretty much the same as [`take_path`] but also returns
    /// an error if the key does not exist.
    ///
    /// [`take_path`]: #method.take_path
    fn take_mandatory_path(&mut self, key: &str) -> Result<PathBuf, Failed> {
        match self.take_path(key)? {
            Some(res) => Ok(res),
            None => {
                error!(
                    "Failed in config file {}: missing required '{}'.",
                    self.path.display(), key
                );
                Err(Failed)
            }
        }
    }

    /// Takes an array of strings from the config file.
    ///
    /// The value is taken from the entry with the given `key` and, if
    /// present, the entry is removed. The value must be an array of strings.
    /// If the key is not present, returns `Ok(None)`. If the entry is present
    /// but not an array of strings, returns an error.
    fn take_string_array(
        &mut self,
        key: &str
    ) -> Result<Option<Vec<String>>, Failed> {
        match self.content.remove(key) {
            Some(toml::Value::Array(vec)) => {
                let mut res = Vec::new();
                for value in vec.into_iter() {
                    if let toml::Value::String(value) = value {
                        res.push(value)
                    }
                    else {
                        error!(
                            "Failed in config file {}: \
                            '{}' expected to be a array of strings.",
                            self.path.display(),
                            key
                        );
                        return Err(Failed);
                    }
                }
                Ok(Some(res))
            }
            Some(_) => {
                error!(
                    "Failed in config file {}: \
                     '{}' expected to be a array of strings.",
                    self.path.display(), key
                );
                Err(Failed)
            }
            None => Ok(None)
        }
    }

    /// Takes an array of string encoded values from the config file.
    ///
    /// The value is taken from the entry with the given `key` and, if
    /// present, the entry is removed. The value must be an array of strings.
    /// Each string is converted to the output type via `FromStr::from_str`.
    ///
    /// If the key is not present, returns `Ok(None)`. If the entry is present
    /// but not an array of strings or if converting any of the strings fails,
    /// returns an error.
    fn take_from_str_array<T>(
        &mut self,
        key: &str
    ) -> Result<Option<Vec<T>>, Failed>
    where T: FromStr, T::Err: fmt::Display {
        match self.content.remove(key) {
            Some(toml::Value::Array(vec)) => {
                let mut res = Vec::new();
                for value in vec.into_iter() {
                    if let toml::Value::String(value) = value {
                        match T::from_str(&value) {
                            Ok(value) => res.push(value),
                            Err(err) => {
                                error!(
                                    "Failed in config file {}: \
                                     Invalid value in '{}': {}",
                                    self.path.display(), key, err
                                );
                                return Err(Failed)
                            }
                        }
                    }
                    else {
                        error!(
                            "Failed in config file {}: \
                            '{}' expected to be a array of strings.",
                            self.path.display(),
                            key
                        );
                        return Err(Failed)
                    }
                }
                Ok(Some(res))
            }
            Some(_) => {
                error!(
                    "Failed in config file {}: \
                     '{}' expected to be a array of strings.",
                    self.path.display(), key
                );
                Err(Failed)
            }
            None => Ok(None)
        }
    }

    /// Takes an array of paths from the config file.
    ///
    /// The values are taken from the given `key` which must be an array of
    /// strings. Each path is treated as relative to the directory of the
    /// config file. All paths are expanded if necessary and are returned as
    /// absolute paths.
    ///
    /// Returns `Ok(None)` if the key does not exist. Returns an error if the
    /// key exists but the value isn’t an array of string.
    fn take_path_array(
        &mut self,
        key: &str
    ) -> Result<Option<Vec<PathBuf>>, Failed> {
        match self.content.remove(key) {
            Some(toml::Value::String(value)) => {
                Ok(Some(vec![self.dir.join(value)]))
            }
            Some(toml::Value::Array(vec)) => {
                let mut res = Vec::new();
                for value in vec.into_iter() {
                    if let toml::Value::String(value) = value {
                        res.push(self.dir.join(value))
                    }
                    else {
                        error!(
                            "Failed in config file {}: \
                            '{}' expected to be a array of paths.",
                            self.path.display(),
                            key
                        );
                        return Err(Failed);
                    }
                }
                Ok(Some(res))
            }
            Some(_) => {
                error!(
                    "Failed in config file {}: \
                     '{}' expected to be a array of paths.",
                    self.path.display(), key
                );
                Err(Failed)
            }
            None => Ok(None)
        }
    }

    /// Takes a string-to-string hashmap from the config file.
    fn take_string_map(
        &mut self,
        key: &str
    ) -> Result<Option<HashMap<String, String>>, Failed> {
        match self.content.remove(key) {
            Some(toml::Value::Array(vec)) => {
                let mut res = HashMap::new();
                for value in vec.into_iter() {
                    let mut pair = match value {
                        toml::Value::Array(pair) => pair.into_iter(),
                        _ => {
                            error!(
                                "Failed in config file {}: \
                                '{}' expected to be a array of string pairs.",
                                self.path.display(),
                                key
                            );
                            return Err(Failed);
                        }
                    };
                    let left = match pair.next() {
                        Some(toml::Value::String(value)) => value,
                        _ => {
                            error!(
                                "Failed in config file {}: \
                                '{}' expected to be a array of string pairs.",
                                self.path.display(),
                                key
                            );
                            return Err(Failed);
                        }
                    };
                    let right = match pair.next() {
                        Some(toml::Value::String(value)) => value,
                        _ => {
                            error!(
                                "Failed in config file {}: \
                                '{}' expected to be a array of string pairs.",
                                self.path.display(),
                                key
                            );
                            return Err(Failed);
                        }
                    };
                    if pair.next().is_some() {
                        error!(
                            "Failed in config file {}: \
                            '{}' expected to be a array of string pairs.",
                            self.path.display(),
                            key
                        );
                        return Err(Failed);
                    }
                    if res.insert(left, right).is_some() {
                        error!(
                            "Failed in config file {}: \
                            'duplicate item in '{}'.",
                            self.path.display(),
                            key
                        );
                        return Err(Failed);
                    }
                }
                Ok(Some(res))
            }
            Some(_) => {
                error!(
                    "Failed in config file {}: \
                     '{}' expected to be a array of string pairs.",
                    self.path.display(), key
                );
                Err(Failed)
            }
            None => Ok(None)
        }
    }

    /// Checks whether the config file is now empty.
    ///
    /// If it isn’t, logs a complaint and returns an error.
    fn check_exhausted(&self) -> Result<(), Failed> {
        if !self.content.is_empty() {
            print!(
                "Failed in config file {}: Unknown settings ",
                self.path.display()
            );
            let mut first = true;
            for key in self.content.keys() {
                if !first {
                    print!(",");
                }
                else {
                    first = false
                }
                print!("{}", key);
            }
            error!(".");
            Err(Failed)
        }
        else {
            Ok(())
        }
    }
}


//------------ Helpers -------------------------------------------------------

/// Try to convert a string encoded value.
///
/// This helper function just changes error handling. Instead of returning
/// the actual conversion error, it logs it as an invalid value for entry
/// `key` and returns the standard error.
fn from_str_value_of<T>(
    matches: &ArgMatches,
    key: &str
) -> Result<Option<T>, Failed>
where T: FromStr, T::Err: fmt::Display {
    match matches.value_of(key) {
        Some(value) => {
            match T::from_str(value) {
                Ok(value) => Ok(Some(value)),
                Err(err) => {
                    error!(
                        "Invalid value for {}: {}.", 
                        key, err
                    );
                    Err(Failed)
                }
            }
        }
        None => Ok(None)
    }
}

/// Converts the syslog facility name to the facility type.
#[cfg(unix)]
fn facility_to_string(facility: Facility) -> String {
    use syslog::Facility::*;

    match facility {
        LOG_KERN => "kern",
        LOG_USER => "user",
        LOG_MAIL => "mail",
        LOG_DAEMON => "daemon",
        LOG_AUTH => "auth",
        LOG_SYSLOG => "syslog",
        LOG_LPR => "lpr",
        LOG_NEWS => "news",
        LOG_UUCP => "uucp",
        LOG_CRON => "cron",
        LOG_AUTHPRIV => "authpriv",
        LOG_FTP => "ftp",
        LOG_LOCAL0 => "local0",
        LOG_LOCAL1 => "local1",
        LOG_LOCAL2 => "local2",
        LOG_LOCAL3 => "local3",
        LOG_LOCAL4 => "local4",
        LOG_LOCAL5 => "local5",
        LOG_LOCAL6 => "local6",
        LOG_LOCAL7 => "local7",
    }.into()
}


//============ Tests =========================================================

#[cfg(test)]
mod test {
    use super::*;

    fn get_default_config() -> Config {
        // Set $HOME so that home_dir always succeeds.
        ::std::env::set_var("HOME", "/home/test");
        Config::default()
    }

    fn process_basic_args(args: &[&str]) -> Config {
        let mut config = get_default_config();
        config.apply_arg_matches(
            &Config::config_args(App::new("routinator"))
                .get_matches_from_safe(args).unwrap(),
            Path::new("/test")
        ).unwrap();
        config
    }

    fn process_server_args(args: &[&str]) -> Config {
        let mut config = get_default_config();
        let matches = Config::server_args(Config::config_args(
                App::new("routinator"))
        ).get_matches_from_safe(args).unwrap();
        config.apply_arg_matches(&matches, Path::new("/test")).unwrap();
        config.apply_server_arg_matches(&matches, Path::new("/test")).unwrap();
        config
    }

    #[test]
    #[cfg(unix)]
    fn default_config() {
        let config = get_default_config();
        assert_eq!(
            config.cache_dir,
            home_dir().unwrap().join(".rpki-cache").join("repository")
        );
        assert_eq!(
            config.tal_dir,
            home_dir().unwrap().join(".rpki-cache").join("tals")
        );
        assert!(config.exceptions.is_empty());
        assert_eq!(config.strict, DEFAULT_STRICT);
        assert_eq!(config.validation_threads, ::num_cpus::get());
        assert_eq!(config.refresh, Duration::from_secs(DEFAULT_REFRESH));
        assert_eq!(config.retry, Duration::from_secs(DEFAULT_RETRY));
        assert_eq!(config.expire, Duration::from_secs(DEFAULT_EXPIRE));
        assert_eq!(config.history_size, DEFAULT_HISTORY_SIZE);
        assert!(config.rtr_listen.is_empty());
        assert!(config.http_listen.is_empty());
        assert_eq!(config.systemd_listen, false);
        assert_eq!(config.log_level, LevelFilter::Warn);
        assert_eq!(config.log_target, LogTarget::Default(Facility::LOG_DAEMON));
    }

    #[test]
    #[cfg(unix)] // ... because of drive letters in absolute paths on Windows.
    fn good_config_file() {
        let config = ConfigFile::parse(
            "repository-dir = \"/repodir\"\n\
             tal-dir = \"taldir\"\n\
             exceptions = [\"ex1\", \"/ex2\"]\n\
             strict = true\n\
             validation-threads = 1000\n\
             refresh = 6\n\
             retry = 7\n\
             expire = 8\n\
             history-size = 5000\n\
             rtr-listen = [\"[2001:db8::4]:323\", \"192.0.2.4:323\"]\n\
             http-listen = [\"192.0.2.4:8080\"]\n\
             systemd-listen = true\n\
             log-level = \"info\"\n\
             log = \"file\"\n\
             log-file = \"foo.log\"",
            &Path::new("/test/routinator.conf")
        ).unwrap();
        let config = Config::from_config_file(config).unwrap();
        assert_eq!(config.cache_dir.to_str().unwrap(), "/repodir");
        assert_eq!(config.tal_dir.to_str().unwrap(), "/test/taldir");
        assert_eq!(
            config.exceptions,
            vec![PathBuf::from("/test/ex1"), PathBuf::from("/ex2")]
        );
        assert_eq!(config.strict, true);
        assert_eq!(config.validation_threads, 1000);
        assert_eq!(config.refresh, Duration::from_secs(6));
        assert_eq!(config.retry, Duration::from_secs(7));
        assert_eq!(config.expire, Duration::from_secs(8));
        assert_eq!(config.history_size, 5000);
        assert_eq!(
            config.rtr_listen,
            vec![
                SocketAddr::from_str("[2001:db8::4]:323").unwrap(),
                SocketAddr::from_str("192.0.2.4:323").unwrap(),
            ]
        );
        assert_eq!(
            config.http_listen,
            vec![SocketAddr::from_str("192.0.2.4:8080").unwrap()]
        );
        assert_eq!(config.systemd_listen, true);
        assert_eq!(config.log_level, LevelFilter::Info);
        assert_eq!(
            config.log_target,
            LogTarget::File(PathBuf::from("/test/foo.log"))
        );
    }

    #[test]
    #[cfg(unix)] // ... because of drive letters in absolute paths on Windows.
    fn minimal_config_file() {
        let config = ConfigFile::parse(
            "repository-dir = \"/repodir\"\n\
             tal-dir = \"taldir\"",
            &Path::new("/test/routinator.conf")
        ).unwrap();
        let config = Config::from_config_file(config).unwrap();
        assert_eq!(config.cache_dir.to_str().unwrap(), "/repodir");
        assert_eq!(config.tal_dir.to_str().unwrap(), "/test/taldir");
        assert!(config.exceptions.is_empty());
        assert_eq!(config.strict, false);
        assert_eq!(config.validation_threads, ::num_cpus::get());
        assert_eq!(config.refresh, Duration::from_secs(DEFAULT_REFRESH));
        assert_eq!(config.retry, Duration::from_secs(DEFAULT_RETRY));
        assert_eq!(config.expire, Duration::from_secs(DEFAULT_EXPIRE));
        assert_eq!(config.history_size, DEFAULT_HISTORY_SIZE);
        assert!(config.rtr_listen.is_empty());
        assert!(config.http_listen.is_empty());
        assert_eq!(config.systemd_listen, false);
        assert!(config.http_listen.is_empty());
        assert_eq!(config.log_level, LevelFilter::Warn);
        assert_eq!(
            config.log_target,
            LogTarget::default()
        );
    }

    #[test]
    fn bad_config_file() {
        let config = ConfigFile::parse(
            "", Path::new("/test/routinator.conf")
        ).unwrap();
        assert!(Config::from_config_file(config).is_err());
        let config = ConfigFile::parse(
            "repository-dir=\"bla\"",
            Path::new("/test/routinator.conf")
        ).unwrap();
        assert!(Config::from_config_file(config).is_err());
        let config = ConfigFile::parse(
            "tal-dir=\"bla\"",
            Path::new("/test/routinator.conf")
        ).unwrap();
        assert!(Config::from_config_file(config).is_err());
    }

    #[test]
    fn read_your_own_config() {
        let out_config = get_default_config();
        let out_file = format!("{}", out_config.to_toml());
        let in_file = ConfigFile::parse(
            &out_file, Path::new("/test/routinator.conf")
        ).unwrap();
        let in_config = Config::from_config_file(in_file).unwrap();
        assert_eq!(out_config, in_config);
    }

    #[test]
    #[cfg(unix)]
    fn basic_args() {
        let config = process_basic_args(&[
            "routinator", "-r", "/repository", "-t", "tals",
            "-x", "/x1", "--exceptions", "x2", "--strict",
            "--validation-threads", "2000",
            "--syslog", "--syslog-facility", "auth"
        ]);
        assert_eq!(config.cache_dir, Path::new("/repository"));
        assert_eq!(config.tal_dir, Path::new("/test/tals"));
        assert_eq!(
            config.exceptions, [Path::new("/x1"), Path::new("/test/x2")]
        );
        assert_eq!(config.strict, true);
        assert_eq!(config.validation_threads, 2000);
        assert_eq!(config.log_target, LogTarget::Syslog(Facility::LOG_AUTH));
    }

    #[test]
    fn verbosity() {
        let config = process_basic_args(&["routinator"]);
        assert_eq!(config.log_level, LevelFilter::Warn);
        let config = process_basic_args(&["routinator", "-v"]);
        assert_eq!(config.log_level, LevelFilter::Info);
        let config = process_basic_args(&["routinator", "-vv"]);
        assert_eq!(config.log_level, LevelFilter::Debug);
        let config = process_basic_args(&["routinator", "-q"]);
        assert_eq!(config.log_level, LevelFilter::Error);
        let config = process_basic_args(&["routinator", "-qq"]);
        assert_eq!(config.log_level, LevelFilter::Off);
    }

    #[test]
    fn server_args() {
        let config = process_server_args(&[
            "routinator", "--refresh", "7", "--retry", "8", "--expire", "9",
            "--history", "1000",
            "--rtr", "[2001:db8::4]:323",
            "--rtr", "192.0.2.4:323",
            "--http", "192.0.2.4:8080",
            "--systemd-listen",
        ]);
        assert_eq!(config.refresh, Duration::from_secs(7));
        assert_eq!(config.retry, Duration::from_secs(8));
        assert_eq!(config.expire, Duration::from_secs(9));
        assert_eq!(config.history_size, 1000);
        assert_eq!(
            config.rtr_listen,
            vec![
                SocketAddr::from_str("[2001:db8::4]:323").unwrap(),
                SocketAddr::from_str("192.0.2.4:323").unwrap(),
            ]
        );
        assert_eq!(
            config.http_listen,
            vec![SocketAddr::from_str("192.0.2.4:8080").unwrap()]
        );
        assert_eq!(config.systemd_listen, true);
    }
}
<|MERGE_RESOLUTION|>--- conflicted
+++ resolved
@@ -175,14 +175,10 @@
     /// Time since last update of an RRDP repository before fallback to rsync.
     pub rrdp_fallback_time: Duration,
 
-<<<<<<< HEAD
     /// The maxmimm number of deltas we allow before using snapshot.
     pub rrdp_max_delta_count: usize,
 
-    /// Optional RRDP timeout in seconds.
-=======
     /// RRDP timeout in seconds.
->>>>>>> f594bb4c
     ///
     /// If this is None, no timeout is set.
     pub rrdp_timeout: Option<Duration>,
@@ -378,19 +374,17 @@
             .long("disable-rrdp")
             .help("Disable RRDP and only use rsync")
         )
-<<<<<<< HEAD
         .arg(Arg::with_name("rrdp-max-delta-count")
             .long("rrdp-max-delta-count")
             .takes_value(true)
             .value_name("COUNT")
             .help("Maximum number of RRDP deltas before using snapshot")
-=======
+        )
         .arg(Arg::with_name("rrdp-fallback-time")
             .long("rrdp-fallback-time")
             .takes_value(true)
             .value_name("SECONDS")
             .help("Maximum time since last update before fallback to rsync")
->>>>>>> f594bb4c
         )
         .arg(Arg::with_name("rrdp-timeout")
             .long("rrdp-timeout")
@@ -1262,12 +1256,8 @@
             rsync_timeout: Duration::from_secs(DEFAULT_RSYNC_TIMEOUT),
             disable_rrdp: false,
             rrdp_fallback_time: DEFAULT_RRDP_FALLBACK_TIME,
-<<<<<<< HEAD
             rrdp_max_delta_count: DEFAULT_RRDP_MAX_DELTA_COUNT,
-            rrdp_timeout: None,
-=======
             rrdp_timeout: Some(DEFAULT_RRDP_TIMEOUT), 
->>>>>>> f594bb4c
             rrdp_connect_timeout: None,
             rrdp_local_addr: None,
             rrdp_root_certs: Vec::new(),
@@ -1413,17 +1403,10 @@
             (self.rrdp_fallback_time.as_secs() as i64).into()
         );
         res.insert(
-<<<<<<< HEAD
             "rrdp-max-delta-count".into(),
             i64::try_from(self.rrdp_max_delta_count).unwrap_or(i64::MAX).into()
         );
-        if let Some(timeout) = self.rrdp_timeout {
-            res.insert(
-                "rrdp-timeout".into(),
-                ((timeout.map(|d| d.as_secs()).unwrap_or(0)) as i64).into()
-            );
-        }
-=======
+        res.insert(
             "rrdp-timeout".into(),
             match self.rrdp_timeout {
                 None => 0.into(),
@@ -1432,7 +1415,6 @@
                 }
             }
         );
->>>>>>> f594bb4c
         if let Some(timeout) = self.rrdp_connect_timeout {
             res.insert(
                 "rrdp-connect-timeout".into(),
