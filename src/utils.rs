--- conflicted
+++ resolved
@@ -1,16 +1,11 @@
 //! Various useful things.
 //!
-<<<<<<< HEAD
-use std::fmt;
-=======
 use std::{fmt, str};
->>>>>>> 65b510de
 use std::fmt::Write;
 use std::net::IpAddr;
 use std::str::FromStr;
 use rpki::uri;
 
-//------------ UriExt --------------------------------------------------------
 
 //------------ str_from_ascii ------------------------------------------------
 
@@ -236,161 +231,3 @@
         Ok(())
     }
 }
-
-
-//------------ JsonBuilder ---------------------------------------------------
-
-/// A helper type for building a JSON-encoded string on the fly.
-///
-/// Note that the builder only supports strings without control characters.
-pub struct JsonBuilder<'a> {
-    target: &'a mut String,
-    indent: usize,
-    empty: bool,
-}
-
-impl JsonBuilder<'static> {
-    pub fn build<F: FnOnce(&mut JsonBuilder)>(op: F) -> String {
-        let mut target = String::new();
-        JsonBuilder {
-            target: &mut target, indent: 0, empty: true
-        }.array_object(op);
-        target
-    }
-}
-
-impl<'a> JsonBuilder<'a> {
-    pub fn member_object<F: FnOnce(&mut JsonBuilder)>(
-        &mut self, key: impl fmt::Display, op: F
-    ) {
-        self.append_key(key);
-        self.target.push_str("{\n");
-        op(&mut JsonBuilder {
-            target: self.target,
-            indent: self.indent + 1,
-            empty: true
-        });
-        self.target.push('\n');
-        self.append_indent();
-        self.target.push('}');
-    }
-
-    pub fn member_array<F: FnOnce(&mut JsonBuilder)>(
-        &mut self, key: impl fmt::Display, op: F
-    ) {
-        self.append_key(key);
-        self.target.push_str("[\n");
-        op(&mut JsonBuilder {
-            target: self.target,
-            indent: self.indent + 1,
-            empty: true
-        });
-        self.target.push('\n');
-        self.append_indent();
-        self.target.push(']');
-    }
-
-    pub fn member_str(
-        &mut self, key: impl fmt::Display, value: impl fmt::Display
-    ) {
-        self.append_key(key);
-        self.target.push('"');
-        write!(JsonString { target: self.target }, "{}", value).unwrap();
-        self.target.push('"');
-    }
-
-    pub fn member_raw(
-        &mut self, key: impl fmt::Display, value: impl fmt::Display
-    ) {
-        self.append_key(key);
-        write!(JsonString { target: self.target }, "{}", value).unwrap();
-    }
-
-    pub fn array_object<F: FnOnce(&mut JsonBuilder)>(&mut self, op: F) {
-        self.append_array_head();
-        self.target.push_str("{\n");
-        op(&mut JsonBuilder {
-            target: self.target,
-            indent: self.indent + 1,
-            empty: true
-        });
-        self.target.push('\n');
-        self.append_indent();
-        self.target.push('}');
-    }
-
-    pub fn array_array<F: FnOnce(&mut JsonBuilder)>(&mut self, op: F) {
-        self.append_array_head();
-        self.target.push_str("[\n");
-        op(&mut JsonBuilder {
-            target: self.target,
-            indent: self.indent + 1,
-            empty: true
-        });
-        self.target.push('\n');
-        self.append_indent();
-        self.target.push(']');
-    }
-
-    pub fn array_str(&mut self, value: impl fmt::Display) {
-        self.append_array_head();
-        self.target.push('"');
-        write!(JsonString { target: self.target }, "{}", value).unwrap();
-        self.target.push('"');
-    }
-
-    pub fn array_raw(&mut self, value: impl fmt::Display) {
-        self.append_array_head();
-        write!(JsonString { target: self.target }, "{}", value).unwrap();
-    }
-
-    fn append_key(&mut self, key: impl fmt::Display) {
-        if self.empty {
-            self.empty = false
-        }
-        else {
-            self.target.push_str(",\n");
-        }
-        self.append_indent();
-        self.target.push('"');
-        write!(JsonString { target: self.target }, "{}", key).unwrap();
-        self.target.push('"');
-        self.target.push_str(": ");
-    }
-
-    fn append_array_head(&mut self) {
-        if self.empty {
-            self.empty = false
-        }
-        else {
-            self.target.push_str(",\n");
-        }
-    }
-
-    fn append_indent(&mut self) {
-        for _ in 0..self.indent {
-            self.target.push_str("   ");
-        }
-    }
-}
-
-
-//------------ JsonString ----------------------------------------------------
-
-struct JsonString<'a> {
-    target: &'a mut String,
-}
-
-impl<'a> fmt::Write for JsonString<'a> {
-    fn write_str(&mut self, mut s: &str) -> Result<(), fmt::Error> {
-        while let Some(idx) = s.find(|ch| ch == '"' || ch == '\\') {
-            self.target.push_str(&s[..idx]);
-            self.target.push('\\');
-            self.target.push(char::from(s.as_bytes()[idx]));
-            s = &s[idx + 1..];
-        }
-        self.target.push_str(s);
-        Ok(())
-    }
-}
-
