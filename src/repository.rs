//! The local copy of the RPKI repository.
//!
//! This module contains [`Repository`] representing the local copy of the
//! RPKI repository. It knows how to update the content and also how to
//! process it into a list of route origins.
//!
//! [`Repository`]: struct.Repository.html

use std::{fs, io, process};
use std::fs::{DirEntry, File, create_dir_all};
use std::io::Read;
use std::path::{Path, PathBuf};
use std::sync::{Arc, Condvar, Mutex};
use bytes::Bytes;
use futures::future;
use futures::{Future, IntoFuture};
use futures_cpupool::CpuPool;
use rpki::uri;
use rpki::cert::{Cert, ResourceCert};
use rpki::crl::{Crl, CrlStore};
use rpki::manifest::{Manifest, ManifestContent, ManifestHash};
use rpki::roa::Roa;
use rpki::tal::Tal;
use rpki::x509::ValidationError;
use tokio_process::CommandExt;
use super::origins::RouteOrigins;


//------------ Repository ----------------------------------------------------

/// A reference to the local copy of the RPKI repository.
///
/// This type wraps all the configuration necessary for finding and working
/// with the local copy.
///
/// You create a repository by calling the `new` function, providing a small
/// amount of configuration information. Next, you can update the content via
/// the `update` method. Finally, the `process` method produces a list of
/// validated route origins.
#[derive(Clone, Debug)]
pub struct Repository(Arc<RepoInner>);

#[derive(Debug)]
struct RepoInner {
    /// The directory our local copy of the respository lives in.
    cache_dir: PathBuf, 

    /// The directory the TALs live in.
    tal_dir: PathBuf,

    /// Should we be strict when decoding data?
    strict: bool,

    /// Number of threads.
    threads: usize,

    /// Information for running rsync.
    ///
    /// If this is `None`, we don’t rsync.
    rsync: Option<(Mutex<RsyncState>, RsyncCommand)>,
}

impl Repository {
    /// Creates a new repository.
    pub fn new(
        cache_dir: PathBuf,
        tal_dir: PathBuf,
        strict: bool,
        rsync: bool
    ) -> Result<Self, ProcessingError> {
<<<<<<< HEAD
        if let Err(err) = fs::read_dir(&cache_dir) {
            return Err(ProcessingError::BadCacheDirectory(
                format!("{}", cache_dir.display()),
                err
            ))
        }
        if let Err(err) = fs::read_dir(&tal_dir) {
            return Err(ProcessingError::BadTalDirectory(
                format!("{}", tal_dir.display()),
                err
            ))
=======
        let base = PathBuf::from(base.as_ref());
        if let Err(err) = fs::read_dir(&base) {
            return Err(ProcessingError::BadRepository(err))
>>>>>>> f0b05488
        }

        // Let’s quickly go over the TALs to break as early as possible if
        // they aren’t good.
        for _ in Tal::read_dir(base.join("tal"))? { }

        Ok(Repository(Arc::new(RepoInner {
            cache_dir,
            tal_dir,
            strict,
            threads: ::num_cpus::get(),
            rsync: if rsync {
                Some((
                    Mutex::new(RsyncState::new()),
                    RsyncCommand::detect()?
                ))
            }
            else {
                None
            }
        })))
    }

    /// Starts a validation run.
    pub fn start(&self) {
        if let Some(ref rsync) = self.0.rsync {
            rsync.0.lock().unwrap().clear_seen();
        }
    }

    /// Updates the content of the local copy.
    ///
    /// This will go out and do a bunch of rsync requests (unless that was
    /// disabled explicitely).
    pub fn update(&self) -> Result<(), ProcessingError> {
        self.update_async().wait()
    }

    pub fn update_async(
        &self
    ) -> impl Future<Item=(), Error=ProcessingError> {
        let repo = self.clone();
        let pool = CpuPool::new(self.0.threads);
        fs::read_dir(&self.0.cache_dir).map_err(Into::into).into_future()
        .and_then(|dir| {
            future::join_all(dir.map(move |entry| {
                let repo = repo.clone();
                pool.spawn(future::lazy(|| repo.update_host(entry)))
            })).map(|_| ())
        })
    }

    /// Process the local copy and produce a list of validated route origins.
    ///
    /// Note that the method may also do some rsync if it encounters new
    /// modules it hasn’t seen before. This means that if you start out on a
    /// new copy, it will go out and fetch everything it needs.
    pub fn process(&self) -> Result<RouteOrigins, ProcessingError> {
        self.process_async().wait()
    }

    pub fn process_async(
        &self
    ) -> impl Future<Item=RouteOrigins, Error=ProcessingError> {
        let pool = CpuPool::new(self.0.threads);
        let repo = self.clone();
        fs::read_dir(&self.0.tal_dir).map_err(Into::into).into_future()
        .and_then(|dir| {
            future::join_all(dir.map(move |entry| {
                let repo = repo.clone();
                pool.spawn(future::lazy(|| repo.process_tal(entry)))
            })).and_then(|x| {
                let mut res = RouteOrigins::new();
                x.into_iter().for_each(|item| res.merge(item));
                Ok(res)
            })
        })
    }
}


/// # Repository Access
///
impl Repository {
    /// Loads a trust anchor certificate from the given URI.
    fn load_ta(
        &self,
        uri: &uri::Rsync
    ) -> Result<Option<Cert>, ProcessingError> {
        Ok(
            self.load_file(uri, true)?
            .and_then(|bytes| Cert::decode(bytes).ok())
        )
    }

    /// Loads the content of a file from the given URI.
    ///
    /// If `create` is `true`, it will try to rsync missing files.
    fn load_file(
        &self,
        uri: &uri::Rsync,
        create: bool
    ) -> Result<Option<Bytes>, ProcessingError> {
        match File::open(self.uri_to_path(uri)) {
            Ok(mut file) => {
                let mut data = Vec::new();
                file.read_to_end(&mut data)?;
                Ok(Some(data.into()))
            }
            Err(ref err) if err.kind() == io::ErrorKind::NotFound => {
                if create {
                    self.rsync_module(uri.module());
                    self.load_file(uri, false)
                }
                else {
                    debug!("{}: not found; ignoring", uri);
                    Ok(None)
                }
            }
            Err(err) => Err(err.into()),
        }
    }

    /// Converts an rsync module URI into a path.
    fn module_to_path(&self, module: &uri::RsyncModule) -> PathBuf {
        let mut res = self.0.cache_dir.clone();
        res.push(module.authority());
        res.push(module.module());
        res
    }

    /// Converts an rsync URI into a path.
    fn uri_to_path(&self, uri: &uri::Rsync) -> PathBuf {
        let mut res = self.module_to_path(uri.module());
        res.push(uri.path());
        res
    }
}


/// # Updating
///
impl Repository {
    /// Updates content of the host-specific directory of the local copy.
    fn update_host(
        self,
        entry: Result<DirEntry, io::Error>
    ) -> Result<(), ProcessingError> {
        let entry = entry?;
        if !entry.file_type()?.is_dir() {
            return Ok(())
        }
        match entry_to_uri_component(&entry) {
            Some(host) => self.update_module(host, entry.path()),
            None => {
                warn!(
                    "{}: illegal host directory. Skipping.",
                    entry.path().display()
                );
                Ok(())
            }
        }
    }

    /// Updates content of the module-specific directory of the local copy.
    fn update_module(
        &self,
        host: Bytes,
        path: PathBuf
    ) -> Result<(), ProcessingError> {
        for entry in fs::read_dir(&path)? {
            let entry = entry?;
            if !entry.file_type()?.is_dir() {
                warn!("{}: unexpected file. Skipping", entry.path().display());
                continue
            }
            match entry_to_uri_component(&entry) {
                Some(module) => {
                    self.rsync_module(
                        &uri::RsyncModule::new(host.clone(), module)
                    )
                }
                None => {
                    warn!(
                        "{}: illegal module directory. Skipping",
                        entry.path().display()
                    )
                }
            }
        }
        Ok(())
    }
}


/// # Processing
///
impl Repository {
    /// Processes all data for the given trust anchor.
    pub fn process_tal(
        self,
        entry: Result<DirEntry, io::Error>
    ) -> Result<RouteOrigins, ProcessingError> {
        let entry = entry?;
        let path = entry.path();
        let mut res = RouteOrigins::new();
        if !entry.file_type()?.is_file() {
            warn!("{}: garbage in TAL directory.", path.display());
            return Ok(res)
        }
        let mut file = match File::open(&path) {
            Ok(file) => {
                debug!("Processing TAL {}", path.display());
                file
            }
            Err(err) => {
                error!("{}: {}. Aborting.", path.display(), err);
                return Err(err.into())
            }
        };
        let tal = match Tal::read(&path, &mut file) {
            Ok(tal) => tal,
            Err(err) => {
                error!("{}: {}. Aborting.", path.display(), err);
                return Err(ProcessingError::Other)
            }
        };
        for uri in tal.uris() {
                let cert = match self.load_ta(&uri) {
                    Ok(Some(cert)) => cert,
                    _ => continue,
                };
                if cert.subject_public_key_info() != tal.key_info() {
                    continue;
                }
                let cert = match cert.validate_ta(self.0.strict) {
                    Ok(cert) => cert,
                    Err(_) => {
                        continue;
                    }
                };
                debug!("processing {}", uri);
                let _ = self.process_ca(cert, &mut res);
                // We stop once we have had the first working URI.
                break;
        }
        Ok(res)
    }

    /// Processes all data for the given trust CA.
    fn process_ca(
        &self,
        cert: ResourceCert,
        routes: &mut RouteOrigins
    ) -> Result<(), ProcessingError> {
        let mut store = CrlStore::new();

        let repo_uri = match cert.repository_uri() {
            Some(uri) => uri,
            None => return Ok(())
        };
        let manifest = match self.get_manifest(&cert, &mut store)? {
            Some(manifest) => manifest,
            None => return Ok(())
        };

        for item in manifest.iter_uris(repo_uri) {
            let (uri, hash) = match item {
                Ok(item) => item,
                Err(_) => continue,
            };
            self.process_object(uri, hash, &cert, &mut store, routes)?;
        }
        Ok(())
    }

    /// Processes all an object.
    fn process_object(
        &self,
        uri: uri::Rsync,
        hash: ManifestHash,
        issuer: &ResourceCert,
        crl: &mut CrlStore,
        routes: &mut RouteOrigins,
    ) -> Result<(), ProcessingError> {
        // XXX We should have the directory already from the fetching the
        //     manifest. So we should be fine calling load_file without
        //     request for file creation.
        if uri.ends_with(".cer") {
            let bytes = match self.load_file(&uri, false)? {
                Some(bytes) => bytes,
                None => {
                    info!("{}: failed to load.", uri);
                    return Ok(())
                }
            };
            if let Err(_) = hash.verify(&bytes) {
                info!("{}: file has wrong hash.", uri);
                return Ok(())
            }
            let cert = match Cert::decode(bytes) {
                Ok(cert) => cert,
                Err(_) => {
                    info!("{}: failed to decode.", uri);
                    return Ok(())
                }
            };
            let cert = match cert.validate_ca(issuer, self.0.strict) {
                Ok(cert) => cert,
                Err(_) => {
                    info!("{}: failed to validate.", uri);
                    return Ok(())
                }
            };
            if let Err(_) = self.check_crl(&cert, issuer, crl) {
                info!("{}: certificate has been revoked", uri);
                return Ok(())
            }
            self.process_ca(cert, routes)
        }
        else if uri.ends_with(".roa") {
            let bytes = match self.load_file(&uri, false)? {
                Some(bytes) => bytes,
                None => return Ok(())
            };
            if let Err(_) = hash.verify(&bytes) {
                return Ok(())
            }
            let roa = match Roa::decode(bytes, self.0.strict) {
                Ok(roa) => roa,
                Err(_) => {
                    info!("Decoding failed for {}", uri);
                    return Ok(())
                }
            };
            let route = roa.process(issuer, self.0.strict, |cert| {
                self.check_crl(cert, issuer, crl)
            });
            if let Ok(route) = route {
                routes.push(route)
            }
            Ok(())
        }
        else if uri.ends_with(".crl") {
            Ok(())
        }
        else {
            info!("skipping unknown file {}", uri);
            Ok(())
        }
    }

    fn get_manifest(
        &self,
        issuer: &ResourceCert,
        store: &mut CrlStore,
    ) -> Result<Option<ManifestContent>, ProcessingError> {
        for uri in issuer.manifest_uris() {
            let uri = match uri.into_rsync_uri() {
                Some(uri) => uri,
                None => continue,
            };
            let bytes = match self.load_file(&uri, true)? {
                Some(bytes) => bytes,
                None => {
                    info!("{}: failed to load.", uri);
                    continue
                }
            };
            let manifest = match Manifest::decode(bytes, self.0.strict) {
                Ok(manifest) => manifest,
                Err(_) => {
                    info!("{}: failed to decode", uri);
                    continue
                }
            };
            let (cert, manifest) = match manifest.validate(issuer,
                                                           self.0.strict) {
                Ok(manifest) => manifest,
                Err(_) => {
                    info!("{}: failed to validate", uri);
                    continue
                }
            };
            if let Err(_) = self.check_crl(cert, issuer, store) {
                info!("{}: certificate has been revoked", uri);
                continue
            }
            return Ok(Some(manifest))
        }
        debug!("No valid manifests");
        Ok(None)
    }

    fn check_crl<C: AsRef<Cert>>(
        &self,
        cert: C,
        issuer: &ResourceCert,
        store: &mut CrlStore,
    ) -> Result<(), ValidationError> {
        let uri_list = match cert.as_ref().crl_distribution() {
            Some(some) => some,
            None => return Ok(())
        };
        for uri in uri_list.iter() {
            let uri = match uri.into_rsync_uri() {
                Some(uri) => uri,
                None => continue
            };

            // If we already have that CRL, use it.
            if let Some(crl) = store.get(&uri) {
                if crl.contains(&cert.as_ref().serial_number()) {
                    return Err(ValidationError)
                }
                else {
                    return Ok(())
                }
            }

            // Otherwise, try to load it, use it, and then store it.
            let bytes = match self.load_file(&uri, true) {
                Ok(Some(bytes)) => bytes,
                _ => continue
            };
            let crl = match Crl::decode(bytes) {
                Ok(crl) => crl,
                Err(_) => continue
            };
            if let Err(_) = crl.validate(issuer) {
                continue
            }

            let revoked = crl.contains(&cert.as_ref().serial_number());
            store.push(uri, crl);
            if revoked {
                return Err(ValidationError)
            }
            else {
                return Ok(())
            }
        }
        Err(ValidationError)
    }
}


/// # Rsyncing
///
impl Repository {
    fn rsync_module(&self, module: &uri::RsyncModule) {
        if let Some((ref state, ref command)) = self.0.rsync {
            if state.lock().unwrap().have_seen(module) {
                return
            }
            let path = self.module_to_path(module);

            let cvar = state.lock().unwrap().get_running(module);
            match cvar {
                Ok(cvar) => {
                    let mut finished = cvar.0.lock().unwrap();
                    while !*finished {
                        finished = cvar.1.wait(finished).unwrap();
                    }
                }
                Err(cvar) => {
                    let mut finished = cvar.0.lock().unwrap();
                    let _ = command.update(module, path);
                    {
                        let mut state = state.lock().unwrap();
                        state.remove_running(module);
                        state.add_seen(module);
                    }
                    *finished = true;
                    cvar.1.notify_all();
                }
            }
        }
    }
}


//------------ RsyncState ----------------------------------------------------

#[derive(Clone, Debug)]
struct RsyncState {
    /// Rsync processes currently running.
    ///
    /// The first element of each list item is the module for which the
    /// process runs, the second is a conditional variable that is going
    /// to be triggered when the process finishes.
    running: Vec<(uri::RsyncModule, Arc<(Mutex<bool>, Condvar)>)>,

    /// The rsync modules we already tried in this iteration.
    seen: Vec<uri::RsyncModule>,
}

impl RsyncState {
    fn new() -> Self {
        RsyncState {
            running: Vec::new(),
            seen: Vec::new(),
        }
    }

    fn get_running(
        &mut self,
        module: &uri::RsyncModule
    ) -> Result<Arc<(Mutex<bool>, Condvar)>, Arc<(Mutex<bool>, Condvar)>> {
        for item in &self.running {
            if item.0.eq(module) {
                return Ok(item.1.clone())
            }
        }
        let res = Arc::new((Mutex::new(false), Condvar::new()));
        self.running.push((module.clone(), res.clone()));
        Err(res)
    }

    fn remove_running(&mut self, module: &uri::RsyncModule) {
        self.running.retain(|item| !item.0.eq(module))
    }

    fn add_seen(&mut self, module: &uri::RsyncModule) {
        self.seen.push(module.clone());
    }

    fn have_seen(&self, module: &uri::RsyncModule) -> bool {
        self.seen.contains(module)
    }

    fn clear_seen(&mut self) {
        self.seen.clear()
    }
}


//------------ RsyncCommand --------------------------------------------------

#[derive(Clone, Debug)]
pub struct RsyncCommand {
    has_contimeout: bool
}

impl RsyncCommand {
    pub fn detect() -> Result<Self, RsyncError> {
        let output = process::Command::new("rsync").arg("-h").output()?;
        if !output.status.success() {
            return Err(RsyncError::Output(
                String::from_utf8_lossy(&output.stderr).into()
            ))
        }
        Ok(RsyncCommand {
            has_contimeout:
                output.stdout.windows(12)
                             .any(|window| window == b"--contimeout")
        })
    }

    pub fn update<P: AsRef<Path>>(
        &self,
        source: &uri::RsyncModule,
        destination: P
    ) -> Result<(), io::Error> {
        if !self.command(source, destination)?.status()?.success() {
            return Err(io::Error::new(io::ErrorKind::Other, "rsync failed"))
        }
        Ok(())
    }

    pub fn update_async<P: AsRef<Path>>(
        &self,
        source: &uri::RsyncModule,
        destination: P
    ) -> impl Future<Item=(), Error=io::Error> {
        let cmd = self.command(source, destination);
        future::lazy(|| cmd)
        .and_then(|mut cmd| {
            cmd.status_async()
        })
        .and_then(|cmd| cmd)
        .then(|res| {
            match res {
                Ok(status) => {
                    if status.success() {
                        Ok(())
                    }
                    else {
                        Err(io::Error::new(
                            io::ErrorKind::Other,
                            "rsync failed"
                        ))
                    }
                }
                Err(err) => Err(err)
            }
        })
    }

    fn command<P: AsRef<Path>>(
        &self,
        source: &uri::RsyncModule,
        destination: P
    ) -> Result<process::Command, io::Error> {
        debug!("rsyncing from {}.", source);
        let destination = destination.as_ref();
        create_dir_all(destination)?;
        let mut destination = format!("{}", destination.display());
        if !destination.ends_with("/") {
            destination.push('/')
        }
        let mut cmd = process::Command::new("rsync");
        cmd.arg("-rltz")
           .arg("--delete");
        if self.has_contimeout {
            cmd.arg("--contimeout=10");
        }
        cmd.arg(source.to_string())
           .arg(destination);
        Ok(cmd)
    }
}


//------------ ProcessLoop ---------------------------------------------------

/// A future that keeps updating the repository.
#[derive(Debug)]
pub struct ProcessLoop;


//------------ Helper Functions ----------------------------------------------

fn entry_to_uri_component(entry: &DirEntry) -> Option<Bytes> {
    let name = entry.file_name();
    name.to_str().and_then(|name| {
        if uri::is_uri_ascii(name) {
            Some(Bytes::from(name.as_bytes()))
        }
        else {
            None
        }
    })
}


//------------ ProcessingError -----------------------------------------------

#[derive(Debug, Fail)]
pub enum ProcessingError {
    #[fail(display="failed to open cache directory {}: {}", _0, _1)]
    BadCacheDirectory(String, io::Error),

    #[fail(display="failed to open trust anchor directory {}: {}", _0, _1)]
    BadTalDirectory(String, io::Error),

    #[fail(display="{}", _0)]
    Rsync(RsyncError),

    #[fail(display="IO error: {}", _0)]
    Io(io::Error),

    #[fail(display="fatal processing error")]
    Other
}

impl From<RsyncError> for ProcessingError {
    fn from(err: RsyncError) -> Self {
        ProcessingError::Rsync(err)
    }
}

impl From<io::Error> for ProcessingError {
    fn from(err: io::Error) -> Self {
        ProcessingError::Io(err)
    }
}


//------------ RsyncError ---------------------------------------------------

#[derive(Debug, Fail)]
pub enum RsyncError {
    #[fail(display="unable to run rsync:\n{}", _0)]
    Command(io::Error),

    #[fail(display="unable to run rsync:\n{}", _0)]
    Output(String),
}

impl From<io::Error> for RsyncError {
    fn from(err: io::Error) -> RsyncError {
        RsyncError::Command(err)
    }
}
<|MERGE_RESOLUTION|>--- conflicted
+++ resolved
@@ -68,7 +68,6 @@
         strict: bool,
         rsync: bool
     ) -> Result<Self, ProcessingError> {
-<<<<<<< HEAD
         if let Err(err) = fs::read_dir(&cache_dir) {
             return Err(ProcessingError::BadCacheDirectory(
                 format!("{}", cache_dir.display()),
@@ -80,16 +79,11 @@
                 format!("{}", tal_dir.display()),
                 err
             ))
-=======
-        let base = PathBuf::from(base.as_ref());
-        if let Err(err) = fs::read_dir(&base) {
-            return Err(ProcessingError::BadRepository(err))
->>>>>>> f0b05488
         }
 
         // Let’s quickly go over the TALs to break as early as possible if
         // they aren’t good.
-        for _ in Tal::read_dir(base.join("tal"))? { }
+        for _ in Tal::read_dir(&tal_dir)? { }
 
         Ok(Repository(Arc::new(RepoInner {
             cache_dir,
