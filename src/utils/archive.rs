--- conflicted
+++ resolved
@@ -1885,13 +1885,8 @@
 impl fmt::Display for ArchiveError {
     fn fmt(&self, f: &mut fmt::Formatter) -> fmt::Result {
         match *self {
-<<<<<<< HEAD
             ArchiveError::Corrupt(s) => write!(f, "archive corrupted: {s}"),
-            ArchiveError::Io(ref err) => write!(f, "{}", err)
-=======
-            ArchiveError::Corrupt => f.write_str("archive corrupted"),
             ArchiveError::Io(ref err) => write!(f, "{err}")
->>>>>>> 2e40132f
         }
     }
 }
