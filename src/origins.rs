/// Route origins.
///
/// The types in this module store route origins, sets of route origins, and
/// the history of changes necessary for RTR.

use std::{cmp, error, fmt, hash, ops, slice, vec};
use std::collections::{HashSet, VecDeque};
use std::net::IpAddr;
use std::str::FromStr;
use std::sync::{Arc, Mutex, RwLock};
use std::time::{Duration, Instant, SystemTime};
use crossbeam_queue::SegQueue;
use log::{debug, info};
use rpki::uri;
use rpki::cert::{ResourceCert, TbsCert};
use rpki::resources::AsId;
use rpki::roa::{FriendlyRoaIpAddress, RoaStatus, RouteOriginAttestation};
use rpki::tal::{Tal, TalInfo, TalUri};
use rpki::x509::{Time, Validity};
use rpki_rtr::payload::{Action, Ipv4Prefix, Ipv6Prefix, Payload, Timing};
use rpki_rtr::server::VrpSource;
use rpki_rtr::state::{Serial, State};
use serde::{Deserialize, Deserializer};
use crate::config::Config;
use crate::metrics::{Metrics, ServerMetrics, TalMetrics};
<<<<<<< HEAD
use crate::operation::Error;
use crate::repository::{ProcessCa, ProcessRun};
use crate::slurm::LocalExceptions;
=======
use crate::slurm::{ExceptionInfo, LocalExceptions};
>>>>>>> 4a385eb0


//------------ OriginsReport -------------------------------------------------

/// The output of a validation run.
#[derive(Debug, Default)]
pub struct OriginsReport {
    origins: SegQueue<RouteOrigins>,
    tals: Mutex<Vec<Arc<TalInfo>>>,
}

impl OriginsReport {
    pub fn new() -> Self {
        OriginsReport {
            origins: SegQueue::new(),
            tals: Mutex::new(Vec::new()),
        }
    }

    #[deprecated]
    pub fn with_capacity(_capacity: usize, _tals: Vec<Arc<TalInfo>>) -> Self {
        Self::new()
    }

    pub fn push_origins(&self, origins: RouteOrigins) {
        self.origins.push(origins)
    }
}

impl<'a> ProcessRun for &'a OriginsReport {
    type ProcessCa = ProcessRouteOrigins<'a>;

    fn process_ta(
        &self, tal: &Tal, _uri: &TalUri, _cert: &ResourceCert
    ) -> Result<Option<Self::ProcessCa>, Error> {
        let tal = {
            let mut tals = self.tals.lock().unwrap();
            let len = tals.len();
            tals.push(tal.info().clone());
            len
        };
        Ok(Some(ProcessRouteOrigins {
            report: self,
            origins: RouteOrigins::new(),
            tal
        }))
    }
}


//------------ RouteOrigins --------------------------------------------------

/// The raw list of route origin attestations from RPKI.
///
/// This type is used to collect all the valid route origins as they fall out
/// of RPKI repository validation. It is an intermediary type used as input
/// for generating the real origins kept in [`AddressOrigins`].
///
/// [`AddressOrigins`]: struct.AddressOrigins.html
#[derive(Clone, Debug, Default)]
pub struct RouteOrigins {
    /// The list of valid ROAs.
    origins: Vec<RouteOrigin>,

    /// The time when this set needs to be refreshed at the latest.
    refresh: Option<Time>,
}

impl RouteOrigins {
    /// Creates a new, empty list of route origins.
    pub fn new() -> Self {
        Default::default()
    }

    /// Appends the given attestation to the set.
    ///
    /// The attestation will simply be added to the end of the list. No
    /// checking for duplicates is being done.
    pub fn push(
        &mut self,
        attestation: RouteOriginAttestation,
        tal_index: usize,
    ) {
        self.origins.push(RouteOrigin::new(attestation, tal_index));
    }

    /// Updates the refresh time.
    ///
    /// If the time given is earlier than our current refresh time, sets the
    /// time given as the new refresh time.
    pub fn update_refresh(&mut self, cert: &TbsCert) {
        let refresh = cert.validity().not_after();
        if let Some(time) = self.refresh {
            if time < refresh {
                return
            }
        }
        self.refresh = Some(refresh)
    }

    /// Returns whether the list of attestations is empty.
    pub fn is_empty(&self) -> bool {
        self.origins.is_empty()
    }

    /// Returns the number of attestations in the list.
    pub fn len(&self) -> usize {
        self.origins.len()
    }

    /// Returns an iterator over the attestations in the list.
    pub fn iter(&self) -> slice::Iter<RouteOrigin> {
        self.origins.iter()
    }
}


//--- IntoIterator

impl IntoIterator for RouteOrigins {
    type Item = RouteOrigin;
    type IntoIter = vec::IntoIter<RouteOrigin>;

    fn into_iter(self) -> Self::IntoIter {
        self.origins.into_iter()
    }
}

impl<'a> IntoIterator for &'a RouteOrigins {
    type Item = &'a RouteOrigin;
    type IntoIter = slice::Iter<'a, RouteOrigin>;

    fn into_iter(self) -> Self::IntoIter {
        self.iter()
    }
}


//------------ ProcessRouteOrigins -------------------------------------------

#[derive(Clone, Debug)]
pub struct ProcessRouteOrigins<'a> {
    report: &'a OriginsReport,
    origins: RouteOrigins,
    tal: usize,
}

impl<'a> ProcessCa for ProcessRouteOrigins<'a> {
    fn update_refresh(&mut self, not_after: Time) {
        match self.origins.refresh {
            Some(current) => {
                self.origins.refresh = Some(cmp::min(current, not_after))
            }
            None => self.origins.refresh = Some(not_after),
        }
    }

    fn want(&self, uri: &uri::Rsync) -> Result<bool, Error> {
        Ok(uri.ends_with(".cer") || uri.ends_with(".roa"))
    }

    fn process_ca(
        &mut self, _uri: &uri::Rsync, _cert: &ResourceCert
    ) -> Result<Option<Self>, Error> {
        Ok(Some(ProcessRouteOrigins {
            report: self.report,
            origins: RouteOrigins::new(),
            tal: self.tal,
        }))
    }

    fn process_roa(
        &mut self, _uri: &uri::Rsync, route: RouteOriginAttestation
    ) -> Result<(), Error> {
        if let RoaStatus::Valid { ref cert } = *route.status() {
            self.update_refresh(cert.validity().not_after());
        }
        self.origins.push(route, self.tal);
        Ok(())
    }

    fn commit(self) {
        self.report.origins.push(self.origins);
    }
}


//------------ OriginsHistory ------------------------------------------------

/// A shareable history of address orgins.
///
/// A value of this type allows access to the currently valid list of address
/// origins and a list of diffs from earlier versions. The latter list is
/// limited to a certain length. Older diffs are dropped.
///
/// These things are all hidden away behind an arc and a lock so you can copy
/// and share values relatively cheaply and in a safe way.
#[derive(Clone, Debug)]
pub struct OriginsHistory(Arc<RwLock<HistoryInner>>);

/// The inner, raw data of the origins history.
///
/// Various things are kept behind an arc in here so we can hand out copies
/// to long-running tasks (like producing the CSV in the HTTP server) without
/// instead of holding the lock.
#[derive(Clone, Debug)]
struct HistoryInner {
    /// The current full set of adress origins.
    current: Option<Arc<AddressOrigins>>,

    /// A queue with a number of diffs.
    ///
    /// The newest diff will be at the front of the queue.
    diffs: VecDeque<Arc<OriginsDiff>>,

    /// The current metrics.
    metrics: Option<Arc<Metrics>>,

    /// The server metrics.
    server_metrics: Arc<ServerMetrics>,

    /// The session ID.
    session: u16,

    /// The number of diffs to keep.
    keep: usize,

    /// The time to wait between updates,
    refresh: Duration,

    /// The instant when we started an update the last time.
    last_update_start: Instant,

    /// The instant we successfully (!) finished an update the last time.
    last_update_done: Option<Instant>,

    /// The duration of the last update run.
    last_update_duration: Option<Duration>,

    /// The instant when we are scheduled to start the next update.
    next_update_start: SystemTime,

    /// Default RTR timing.
    timing: Timing,
}

impl OriginsHistory {
    /// Creates a new history from the given initial data.
    pub fn new(
        config: &Config,
    ) -> Self {
        OriginsHistory(Arc::new(RwLock::new(
            HistoryInner {
                next_update_start: SystemTime::now() + config.refresh,
                current: None,
                diffs: VecDeque::with_capacity(config.history_size),
                metrics: None,
                server_metrics: Arc::new(Default::default()),
                session: {
                    SystemTime::now()
                        .duration_since(SystemTime::UNIX_EPOCH).unwrap()
                        .as_secs() as u16
                },
                keep: config.history_size,
                refresh: config.refresh,
                last_update_start: Instant::now(),
                last_update_done: None,
                last_update_duration: None,
                timing: Timing {
                    refresh: config.refresh.as_secs() as u32,
                    retry: config.retry.as_secs() as u32,
                    expire: config.expire.as_secs() as u32,
                }
            }
        )))
    }

    /// Returns whether the history is active already.
    pub fn is_active(&self) -> bool {
        self.0.read().unwrap().current.is_some()
    }

    /// Returns a reference to the current list of address origins.
    pub fn current(&self) -> Option<Arc<AddressOrigins>> {
        self.0.read().unwrap().current.clone()
    }

    /// Returns the duration until the next refresh should start.
    pub fn refresh_wait(&self) -> Duration {
        self.0.read().unwrap().next_update_start
        .duration_since(SystemTime::now())
        .unwrap_or_else(|_| Duration::from_secs(0))
    }

    /// Returns the duration until a new set of data is available.
    pub fn update_wait(&self) -> Duration {
        let (start, duration, refresh) = {
            let l = self.0.read().unwrap();
            (l.next_update_start, l.last_update_duration, l.refresh)
        };
        let start = match duration {
            Some(duration) => start + duration + duration,
            None => start + refresh,
        };
        start.duration_since(SystemTime::now()).unwrap_or_else(|_| refresh)
    }

    /// Returns a diff from the given serial number.
    ///
    /// The serial is what the requestor has last seen. The method produces
    /// a diff from that version to the current version if it can. If it
    /// can’t, either because it doesn’t have enough history data or because
    /// the serial is actually in the future.
    pub fn get(&self, serial: Serial) -> Option<Arc<OriginsDiff>> {
        self.0.read().unwrap().get(serial)
    }

    /// Returns the serial number of the current version of the origin list.
    pub fn serial(&self) -> Serial {
        self.0.read().unwrap().serial()
    }

    /// Returns the current list of address origins and its serial number.
    pub fn current_and_serial(&self) -> Option<(Arc<AddressOrigins>, Serial)> {
        let history = self.0.read().unwrap();
        history.current.clone().map(|current| {
            (current, history.serial())
        })
    }
    
    pub fn current_and_metrics(
        &self
    ) -> Option<(Arc<AddressOrigins>, Arc<Metrics>)> {
        let history = self.0.read().unwrap();
        let current = history.current.clone()?;
        let metrics = history.metrics.clone()?;
        Some((current, metrics))
    }

    pub fn metrics(&self) -> Option<Arc<Metrics>> {
        self.0.read().unwrap().metrics.clone()
    }

    pub fn server_metrics(&self) -> Arc<ServerMetrics> {
        self.0.read().unwrap().server_metrics.clone()
    }

    pub fn update_times(
        &self
    ) -> (Instant, Option<Instant>, Option<Duration>) {
        let locked = self.0.read().unwrap();
        (
            locked.last_update_start,
            locked.last_update_done,
            locked.last_update_duration,
        )
    }

    /// Updates the history.
    ///
    /// Produces a new list of address origins based on the route origins
    /// and local exceptions. If this list differs from the current list
    /// of address origins, adds a new version to the history.
    ///
    /// The method returns whether it added a new version.
    ///
    /// Note also that the method has to acquire the write lock on the
    /// history.
    pub fn update(
        &self,
        report: OriginsReport,
        mut metrics: Metrics,
        exceptions: &LocalExceptions,
    ) -> bool {
        match self.current_and_serial() {
            Some((current, serial)) => {
                let current: HashSet<_> =
                    current.iter().map(Clone::clone).collect();
                let (next, diff) = OriginsDiff::construct(
                    current, report, exceptions, serial, &mut metrics,
                );
                let mut history = self.0.write().unwrap();
                history.metrics = Some(Arc::new(metrics));
                if !diff.is_empty() {
                    history.current = Some(Arc::new(next));
                    history.push_diff(diff);
                    true
                }
                else {
                    false
                }
            }
            None => {
                let origins = AddressOrigins::from_report(
                    report, exceptions, &mut metrics
                );
                let mut history = self.0.write().unwrap();
                history.metrics = Some(Arc::new(metrics));
                history.current = Some(Arc::new(origins));
                true
            }
        }
    }

    /// Marks the beginning of an update cycle.
    pub fn mark_update_start(&self) {
        self.0.write().unwrap().last_update_start = Instant::now();
    }

    /// Marks the end of an update cycle.
    pub fn mark_update_done(&self) {
        let mut locked = self.0.write().unwrap();
        locked.last_update_done = Some(Instant::now());
        locked.last_update_duration = Some(locked.last_update_start.elapsed());
        locked.next_update_start = SystemTime::now() + locked.refresh;
        if let Some(refresh) = locked.current.as_ref().and_then(|c| c.refresh) {
            let refresh = SystemTime::from(refresh);
            if refresh < locked.next_update_start {
                locked.next_update_start = refresh;
            }
        }
    }
}

impl VrpSource for OriginsHistory {
    type FullIter = AddressOriginsIter;
    type DiffIter = DiffIter;

    fn ready(&self) -> bool {
        self.is_active()
    }

    fn notify(&self) -> State {
        let history = self.0.read().unwrap();
        State::from_parts(history.session, history.serial())
    }

    fn full(&self) -> (State, Self::FullIter) {
        let history = self.0.read().unwrap();
        (
            State::from_parts(history.session, history.serial()),
            AddressOriginsIter::new(
                history.current.clone().unwrap_or_default()
            )
        )
    }

    fn diff(
        &self, state: State
    ) -> Option<(State, Self::DiffIter)> {
        let history = self.0.read().unwrap();
        if history.session != state.session() {
            return None
        }
        history.get(state.serial()).map(|diff| {
            (
                State::from_parts(history.session, history.serial()),
                DiffIter::new(diff)
            )
        })
    }

    fn timing(&self) -> Timing {
        let this = self.0.read().unwrap();
        let mut res = this.timing;
        res.refresh = this.next_refresh().as_secs() as u32;
        res
    }
}

impl HistoryInner {
    /// Returns the current serial.
    ///
    /// This is either the serial of the first diff or 0 if there are no
    /// diffs.
    pub fn serial(&self) -> Serial {
        match self.diffs.front() {
            Some(diff) => diff.serial(),
            None => Serial(0)
        }
    }

    /// Appends a new diff dropping old ones if necessary.
    pub fn push_diff(&mut self, diff: OriginsDiff) {
        if self.diffs.len() == self.keep {
            let _ = self.diffs.pop_back();
        }
        self.diffs.push_front(Arc::new(diff))
    }

    /// Returns a diff from the given serial number.
    ///
    /// The serial is what the requestor has last seen. The method produces
    /// a diff from that version to the current version if it can. If it
    /// can’t, either because it doesn’t have enough history data or because
    /// the serial is actually in the future.
    pub fn get(&self, serial: Serial) -> Option<Arc<OriginsDiff>> {
        debug!("Fetching diff for serial {}", serial);
        if let Some(diff) = self.diffs.front() {
            debug!("Our current serial is {}", diff.serial);
            if diff.serial() < serial {
                // If they give us a future serial, we reset.
                debug!("Future, forcing reset.");
                return None
            }
            else if diff.serial() == serial {
                debug!("Same, producing empty diff.");
                return Some(Arc::new(OriginsDiff::empty(serial)))
            }
            else if diff.serial() == serial.add(1) {
                // This relies on serials increasing by one always.
                debug!("One behind, just clone.");
                return Some(diff.clone())
            }
        }
        else {
            debug!("We are at serial 0.");
            if serial == 0 {
                debug!("Same, returning empty diff.");
                return Some(Arc::new(OriginsDiff::empty(serial)))
            }
            else {
                // That pesky future serial again.
                debug!("Future, forcing reset.");
                return None
            }
        }
        debug!("Merging diffs.");
        let mut iter = self.diffs.iter().rev();
        while let Some(diff) = iter.next() {
            match diff.serial().partial_cmp(&serial) {
                Some(cmp::Ordering::Greater) => return None,
                Some(cmp::Ordering::Equal) => break,
                _ => continue
            }
        }
        // We already know that the serial’s diff wasn’t last, so unwrap is
        // fine.
        let mut res = DiffMerger::new(iter.next().unwrap().as_ref());
        for diff in iter {
            res.merge(diff.as_ref())
        }
        Some(res.into_diff())
    }

    /// Returns the time a client should wait for its next refresh.
    fn next_refresh(&self) -> Duration {
        // Next update starts at last_update_done + refresh. It should finish
        // about last_update_duration later. Let’s double that to be safe. If
        // we don’t have a last_update_duration, we just use two minute as a
        // guess.
        let duration = self.last_update_duration.map(|some| 2 * some)
                           .unwrap_or_else(|| Duration::from_secs(120));
        let from = self.last_update_done.unwrap_or_else(|| {
            self.last_update_start + duration
        });
        self.refresh.checked_sub(
            Instant::now().saturating_duration_since(from)
        ).unwrap_or_else(|| Duration::from_secs(0)) + duration
<<<<<<< HEAD
=======
    }
}


//------------ RouteOrigins --------------------------------------------------

/// The raw list of route origin attestations from RPKI.
///
/// This type is used to collect all the valid route origins as they fall out
/// of RPKI repository validation. It is an intermediary type used as input
/// for generating the real origins kept in [`AddressOrigins`].
///
/// [`AddressOrigins`]: struct.AddressOrigins.html
#[derive(Clone, Debug, Default)]
pub struct RouteOrigins {
    /// The list of valid ROAs.
    origins: Vec<RouteOrigin>,

    /// The time when this set needs to be refreshed at the latest.
    refresh: Option<Time>,
}

impl RouteOrigins {
    /// Creates a new, empty list of route origins.
    pub fn new() -> Self {
        Default::default()
    }

    /// Appends the given attestation to the set.
    ///
    /// The attestation will simply be added to the end of the list. No
    /// checking for duplicates is being done.
    pub fn push(
        &mut self,
        attestation: RouteOriginAttestation,
        tal_index: usize,
    ) {
        self.origins.push(RouteOrigin::new(attestation, tal_index));
    }

    /// Updates the refresh time.
    ///
    /// If the time given is earlier than our current refresh time, sets the
    /// time given as the new refresh time.
    pub fn update_refresh(&mut self, cert: &TbsCert) {
        let refresh = cert.validity().not_after();
        if let Some(time) = self.refresh {
            if time < refresh {
                return
            }
        }
        self.refresh = Some(refresh)
    }

    /// Returns whether the list of attestations is empty.
    pub fn is_empty(&self) -> bool {
        self.origins.is_empty()
    }

    /// Returns the number of attestations in the list.
    pub fn len(&self) -> usize {
        self.origins.len()
    }

    /// Returns an iterator over the attestations in the list.
    pub fn iter(&self) -> slice::Iter<RouteOrigin> {
        self.origins.iter()
    }
}


//--- IntoIterator

impl IntoIterator for RouteOrigins {
    type Item = RouteOrigin;
    type IntoIter = vec::IntoIter<RouteOrigin>;

    fn into_iter(self) -> Self::IntoIter {
        self.origins.into_iter()
    }
}

impl<'a> IntoIterator for &'a RouteOrigins {
    type Item = &'a RouteOrigin;
    type IntoIter = slice::Iter<'a, RouteOrigin>;

    fn into_iter(self) -> Self::IntoIter {
        self.iter()
>>>>>>> 4a385eb0
    }
}


//------------ RouteOrigin ---------------------------------------------------

/// A single route origin attestation.
///
/// We don’t really need to keep the whole RPKI object around, so we don’t.
/// This type collects all the information we do need later.
#[derive(Clone, Debug)]
pub struct RouteOrigin {
    /// The ASN of the ROA.
    as_id: AsId,

    /// The addresses of the ROA.
    addrs: Vec<FriendlyRoaIpAddress>,

    /// The ROA information for the ROA.
    info: OriginInfo,

    /// The index of the TAL the ROA is derived from.
    ///
    /// We keep this for quicker calculations of TAL metrics.
    tal_index: usize,
}

impl RouteOrigin {
    /// Creates a new value from the ROA itself and the TAL index.
    pub fn new(mut roa: RouteOriginAttestation, tal_index: usize) -> Self {
        RouteOrigin {
            as_id: roa.as_id(),
            addrs: roa.iter().collect(),
            info: OriginInfo::from_roa(&mut roa),
            tal_index
        }
    }

    pub fn as_id(&self) -> AsId {
        self.as_id
    }

    pub fn addrs(&self) -> &[FriendlyRoaIpAddress] {
        &self.addrs
    }

    pub fn info(&self) -> &OriginInfo {
        &self.info
    }
}


//------------ AddressOrigins ------------------------------------------------

/// A set of address origin statements.
///
/// This type contains a list of [`AddressOrigin`] statements. While it is
/// indeed a set, that is, it doesn’t contain duplicates, it is accessible
/// like a slice of address origins, to which it even derefs. This is so that
/// we can iterate over the set using indexes instead of references, avoiding
/// self-referential types in futures.
///
/// [`AddressOrigin`]: struct.AddressOrigin.html
#[derive(Clone, Debug, Default)]
pub struct AddressOrigins {
    /// A list of (unique) address origins.
    origins: Vec<AddressOrigin>,

    /// The time when this set needs to be refreshed at the latest.
    refresh: Option<Time>,
}

impl AddressOrigins {
    /// Creates a new, empty set of address origins.
    pub fn new() -> Self {
        Self::default()
    }

    /// Creates a set from the raw route origins and exceptions.
    ///
    /// The function will take all the address origins in `origins`, drop
    /// duplicates, drop the origins filtered in `execptions` and add the
    /// assertions from `exceptions`.
    pub fn from_report(
        report: OriginsReport,
        exceptions: &LocalExceptions,
        metrics: &mut Metrics,
    ) -> Self {
        let mut res = HashSet::new();
        let mut refresh = None;

        let tals = report.tals.into_inner().unwrap();
        let mut tal_metrics_vec: Vec<_> = tals.iter().map(|tal| {
            TalMetrics::new(tal.clone())
        }).collect();

        while let Ok(item) = report.origins.pop() {
            if let Some(time) = item.refresh {
                match refresh {
                    Some(current) if current > time => refresh = Some(time),
                    Some(_) => { }
                    None => refresh = Some(time)
                }
            }
            for origin in item {
                let tal_metrics = &mut tal_metrics_vec[origin.tal_index];
                tal_metrics.roas += 1;
                for addr in origin.addrs {
                    tal_metrics.vrps += 1;
                    let addr = AddressOrigin::from_roa(
                        origin.as_id,
                        addr,
                        origin.info.clone()
                    );
                    if exceptions.keep_origin(&addr) {
                        let _ = res.insert(addr);
                    }
                }
            }
        }
        for addr in exceptions.assertions() {
            let _ = res.insert(addr.clone());
        }
        metrics.set_tals(tal_metrics_vec);
        AddressOrigins {
            origins: res.into_iter().collect(),
            refresh
        }
    }

    /// Returns an iterator over the address orgins.
    pub fn iter(&self) -> slice::Iter<AddressOrigin> {
        self.origins.iter()
    }
}


//--- From

impl From<HashSet<AddressOrigin>> for AddressOrigins {
    fn from(set: HashSet<AddressOrigin>) -> Self {
        AddressOrigins {
            origins: set.into_iter().collect(),
            refresh: None,
        }
    }
}


//--- Deref and AsRef

impl ops::Deref for AddressOrigins {
    type Target = [AddressOrigin];

    fn deref(&self) -> &Self::Target {
        self.origins.as_ref()
    }
}

impl AsRef<Self> for AddressOrigins {
    fn as_ref(&self) -> &Self {
        self
    }
}

impl AsRef<[AddressOrigin]> for AddressOrigins {
    fn as_ref(&self) -> &[AddressOrigin] {
        self.origins.as_ref()
    }
}


//------------ AddressOriginsIter --------------------------------------------

#[derive(Clone, Debug)]
pub struct AddressOriginsIter {
    origins: Arc<AddressOrigins>,
    pos: usize
}

impl AddressOriginsIter {
    fn new(origins: Arc<AddressOrigins>) -> Self {
        AddressOriginsIter { origins, pos: 0 }
    }
}

impl Iterator for AddressOriginsIter {
    type Item = Payload;

    fn next(&mut self) -> Option<Payload> {
        let res = self.origins.origins.get(self.pos)?;
        self.pos += 1;
        Some(res.payload())
    }
}


//------------ OriginsDiff ---------------------------------------------------

/// The difference between two address origin lists.
///
/// A value of this types keeps two lists. One lists, _announce_ contains the
/// address origins added in this diff, the second, _withdraw_ those that
/// were removed. In addition, the `serial` field holds a serial number for
/// this diff.
///
/// You can create a diff via the `construct` method from a set of address
/// origins, route origins, and exceptions.
#[derive(Clone, Debug)]
pub struct OriginsDiff {
    /// The serial number of this diff.
    ///
    /// Serial numbers start from zero and are guaranteed to be incremented
    /// by one between versions of address origin sets.
    serial: Serial,

    /// The address origins added by this diff.
    announce: Vec<AddressOrigin>,

    /// The address origins removed by this diff.
    withdraw: Vec<AddressOrigin>,
}

impl OriginsDiff {
    /// Creates an empty origins diff with the given serial number.
    ///
    /// Both the announce and withdraw lists will be empty.
    pub fn empty(serial: Serial) -> Self {
        OriginsDiff {
            serial,
            announce: Vec::new(),
            withdraw: Vec::new()
        }
    }

    /// Returns whether this is an empty diff.
    ///
    /// A diff is empty if both the accounce and withdraw lists are empty.
    pub fn is_empty(&self) -> bool {
        self.announce.is_empty() && self.withdraw.is_empty()
    }

    /// Constructs a diff.
    ///
    /// The method takes the previous list of address origins as a set (so
    /// that there are definitely no duplicates), a list of route origins
    /// gained from validation, a list of local exceptions, and the serial
    /// number of the current version.
    ///
    /// It will create and return the new list of address origins from the
    /// route origins and a origins diff between the new and old address
    /// origins with the serial number of `serial` plus one.
    pub fn construct(
        mut current: HashSet<AddressOrigin>,
        report: OriginsReport,
        exceptions: &LocalExceptions,
        serial: Serial,
        metrics: &mut Metrics,
    ) -> (AddressOrigins, Self) {
        let mut next = HashSet::new();
        let mut announce = HashSet::new();

        let tals = report.tals.into_inner().unwrap();
        let mut tal_metrics_vec: Vec<_> = tals.iter().map(|tal| {
            TalMetrics::new(tal.clone())
        }).collect();

        while let Ok(item) = report.origins.pop() {
            for origin in item {
                let tal_metrics = &mut tal_metrics_vec[origin.tal_index];
                tal_metrics.roas += 1;
                for addr in origin.addrs {
                    tal_metrics.vrps += 1;
                    let addr = AddressOrigin::from_roa(
                        origin.as_id, addr, origin.info.clone()
                    );
                    if !exceptions.keep_origin(&addr) {
                        continue
                    }
                    if next.insert(addr.clone()) && !current.remove(&addr) {
                        let _ = announce.insert(addr);
                    }
                }
            }
        }
        metrics.set_tals(tal_metrics_vec);
        for addr in exceptions.assertions() {
            // Exceptions could have changed, so let’s be thorough here.
            if next.insert(addr.clone()) && !current.remove(addr)  {
                announce.insert(addr.clone());
            }
        }
        let withdraw: Vec<_> = current.into_iter().collect();
        let announce: Vec<_> = announce.into_iter().collect();
        info!(
            "Diff with {} announced and {} withdrawn.",
            announce.len(), withdraw.len()
        );
        let serial = serial.add(1);
        (next.into(), OriginsDiff { serial, announce, withdraw })
    }

    /// Returns the serial number of this origins diff.
    pub fn serial(&self) -> Serial {
        self.serial
    }

    /// Returns a slice with the address origins added by this diff.
    pub fn announce(&self) -> &[AddressOrigin] {
        self.announce.as_ref()
    }

    /// Returns a slice with the address origins removed by this diff.
    pub fn withdraw(&self) -> &[AddressOrigin] {
        self.withdraw.as_ref()
    }

    /// Unwraps the diff into the serial number, announce and withdraw lists.
    pub fn unwrap(
        self
    ) -> (Serial, Vec<AddressOrigin>, Vec<AddressOrigin>) {
        (self.serial, self.announce, self.withdraw)
    }
}


//------------ DiffIter ------------------------------------------------------

#[derive(Clone, Debug)]
pub struct DiffIter {
    /// The diff we are iterating over.
    diff: Arc<OriginsDiff>,
    
    /// The position of the iterator.
    ///
    /// If it is `Ok(some)` we are in announcements, if it is `Err(some)` we
    /// are in withdrawals.
    pos: Result<usize, usize>,
}

impl DiffIter {
    fn new(diff: Arc<OriginsDiff>) -> Self {
        DiffIter { diff, pos: Ok(0) }
    }
}

impl Iterator for DiffIter {
    type Item = (Action, Payload);

    fn next(&mut self) -> Option<Self::Item> {
        match self.pos {
            Ok(pos) => {
                match self.diff.announce.get(pos) {
                    Some(res) => {
                        self.pos = Ok(pos + 1);
                        Some((Action::Announce, res.payload()))
                    }
                    None => {
                        self.pos = Err(0);
                        self.next()
                    }
                }
            }
            Err(pos) => {
                match self.diff.withdraw.get(pos) {
                    Some(res) => {
                        self.pos = Err(pos + 1);
                        Some((Action::Withdraw, res.payload()))
                    }
                    None => None
                }
            }
        }
    }
}


//------------ DiffMerger ----------------------------------------------------

/// A helper struct that allows merging two diffs into a combined diff.
///
/// This works like a builder type. You create a merged from the oldest diff
/// via the `new` method, add additional diffs via `merge`, and finally
/// convert the merger into a regular diff via `into_diff`.
#[derive(Clone, Debug)]
struct DiffMerger {
    /// The serial number of the combined diff.
    serial: Serial,

    /// The set of added address origins.
    announce: HashSet<AddressOrigin>,

    /// The set of removed address origins.
    withdraw: HashSet<AddressOrigin>,
}

impl DiffMerger {
    /// Creates a diff merged based on the
    fn new(diff: &OriginsDiff) -> Self {
        DiffMerger {
            serial: diff.serial,
            announce: diff.announce.iter().map(Clone::clone).collect(),
            withdraw: diff.withdraw.iter().map(Clone::clone).collect(),
        }
    }

    /// Merges a diff.
    ///
    /// After, the serial number will be that of `diff`. Address origins that
    /// are in `diff`’s announce list are added to the merger’s announce set
    /// unless they are in the merger’s withdraw set, in which case they are
    /// removed from the merger’s withdraw set. Origins in `diff`’s withdraw
    /// set are removed from the merger’s announce set if they are in it or
    /// added to the merger’s withdraw set otherwise.
    ///
    /// (This looks much simpler in code than in prose …)
    fn merge(&mut self, diff: &OriginsDiff) {
        self.serial = diff.serial;
        for origin in &diff.announce {
            if !self.withdraw.remove(origin) {
                self.announce.insert(origin.clone());
            }
        }
        for origin in &diff.withdraw {
            if !self.announce.remove(origin) {
                self.withdraw.insert(origin.clone());
            }
        }
    }

    /// Converts the merger into an origin diff with the same content.
    fn into_diff(self) -> Arc<OriginsDiff> {
        Arc::new(OriginsDiff {
            serial: self.serial,
            announce: self.announce.into_iter().collect(),
            withdraw: self.withdraw.into_iter().collect(),
        })
    }
}


//------------ AddressOrigin -------------------------------------------------

/// A validated address orgin.
///
/// This is what RFC 6811 calls a ‘Validated ROA Payload.’ It consists of an
/// IP address prefix, a maximum length, and the origin AS number. In
/// addition, the address origin stores information about the trust anchor
/// this origin was derived from.
#[derive(Clone, Debug)]
pub struct AddressOrigin {
    /// The origin AS number.
    as_id: AsId,

    /// The IP address prefix.
    prefix: AddressPrefix,

    /// The maximum authorized prefix length of a route.
    max_length: u8,

    /// Extra origin information.
    info: OriginInfo,
}

impl AddressOrigin {
    /// Creates a new address origin without trust anchor information.
    pub fn new(
        as_id: AsId,
        prefix: AddressPrefix,
        max_length: u8,
        info: OriginInfo,
    ) -> Self {
        AddressOrigin { as_id, prefix, max_length, info }
    }

    /// Creates a new address origin from ROA content.
    fn from_roa(
        as_id: AsId,
        addr: FriendlyRoaIpAddress,
        info: OriginInfo
    ) -> Self {
        AddressOrigin {
            as_id,
            prefix: AddressPrefix::from(&addr),
            max_length: addr.max_length(),
            info
        }
    }

    /// Returns the RTR payload for the origin.
    pub fn payload(&self) -> Payload {
        match self.address() {
            IpAddr::V4(addr) => {
                Payload::V4(Ipv4Prefix {
                    prefix: addr,
                    prefix_len: self.address_length(),
                    max_len: self.max_length(),
                    asn: self.as_id().into(),
                })
            }
            IpAddr::V6(addr) => {
                Payload::V6(Ipv6Prefix {
                    prefix: addr,
                    prefix_len: self.address_length(),
                    max_len: self.max_length(),
                    asn: self.as_id().into(),
                })
            }
        }
    }

    /// Returns the origin AS number.
    pub fn as_id(&self) -> AsId {
        self.as_id
    }

    /// Returns the IP address prefix.
    pub fn prefix(&self) -> AddressPrefix {
        self.prefix
    }

    /// Returns the address part of the IP address prefix.
    pub fn address(&self) -> IpAddr {
        self.prefix.address()
    }

    /// Returns the length part of the IP address prefix.
    pub fn address_length(&self) ->u8 {
        self.prefix.address_length()
    }

    /// Returns the maximum authorized route prefix length.
    pub fn max_length(&self) -> u8 {
        self.max_length
    }

    /// Returns a ROA information if available.
    pub fn roa_info(&self) -> Option<&RoaInfo> {
        self.info.roa_info()
    }

    /// Returns the name of the TAL that this origin as based on.
    ///
    /// If there isn’t one, the name becomes `"N/A"`
    pub fn tal_name(&self) -> &str {
        self.info.tal_name()
    }
}


//--- PartialEq and Eq

impl PartialEq for AddressOrigin {
    fn eq(&self, other: &Self) -> bool {
        self.as_id == other.as_id
        && self.prefix == other.prefix 
        && self.max_length == other.max_length
    }
}

impl Eq for AddressOrigin { }


//--- Hash

impl hash::Hash for AddressOrigin {
    fn hash<H: hash::Hasher>(&self, state: &mut H) {
        self.as_id.hash(state);
        self.prefix.hash(state);
        self.max_length.hash(state);
    }
}


//------------ AddressPrefix -------------------------------------------------

/// An IP address prefix: an IP address and a prefix length.
#[derive(Clone, Copy, Debug, Eq, Hash, PartialEq)]
pub struct AddressPrefix {
    addr: IpAddr,
    len: u8,
}

impl AddressPrefix {
    /// Creates a new prefix from an address and a length.
    pub fn new(addr: IpAddr, len: u8) -> Self {
        AddressPrefix{addr, len}
    }

    /// Returns whether the prefix is for an IPv4 address.
    pub fn is_v4(self) -> bool {
        self.addr.is_ipv4()
    }

    /// Returns whether the prefix is for an IPv6 address.
    pub fn is_v6(self) -> bool {
        self.addr.is_ipv6()
    }

    /// Returns the IP address part of a prefix.
    pub fn address(self) -> IpAddr {
        self.addr
    }

    /// Returns the length part of a prefix.
    pub fn address_length(self) -> u8 {
        self.len
    }

    /// Returns whether `self` covers `other`.
    pub fn covers(self, other: Self) -> bool {
        match (self.addr, other.addr) {
            (IpAddr::V4(left), IpAddr::V4(right)) => {
                if self.len > 31 {
                    left == right
                }
                else if self.len > other.len {
                    false
                }
                else {
                    let left = u32::from(left)
                             & !(::std::u32::MAX >> self.len);
                    let right = u32::from(right)
                              & !(::std::u32::MAX >> self.len);
                    left == right
                }
            }
            (IpAddr::V6(left), IpAddr::V6(right)) => {
                if self.len > 127 {
                    left == right
                }
                else if self.len > other.len {
                    false
                }
                else {
                    let left = u128::from(left)
                             & !(::std::u128::MAX >> self.len);
                    let right = u128::from(right)
                              & !(::std::u128::MAX >> self.len);
                    left == right
                }
            }
            _ => false
        }
    }
}

impl<'a> From<&'a FriendlyRoaIpAddress> for AddressPrefix {
    fn from(addr: &'a FriendlyRoaIpAddress) -> Self {
        AddressPrefix {
            addr: addr.address(),
            len: addr.address_length(),
        }
    }
}

impl FromStr for AddressPrefix {
    type Err = FromStrError;

    fn from_str(s: &str) -> Result<Self, Self::Err> {
        let mut iter = s.splitn(2, '/');
        let addr = iter.next().ok_or_else(|| FromStrError(s.into()))?;
        let len = iter.next().ok_or_else(|| FromStrError(s.into()))?;
        let addr = IpAddr::from_str(addr)
                          .map_err(|_| FromStrError(s.into()))?;
        let len = u8::from_str(len)
                     .map_err(|_| FromStrError(s.into()))?;
        Ok(AddressPrefix { addr, len })
    }
}

impl<'de> Deserialize<'de> for AddressPrefix {
    fn deserialize<D: Deserializer<'de>>(
        deserializer: D
    ) -> Result<Self, D::Error> {
        struct Visitor;

        impl<'de> serde::de::Visitor<'de> for Visitor {
            type Value = AddressPrefix;

            fn expecting(
                &self, formatter: &mut fmt::Formatter
            ) -> fmt::Result {
                write!(formatter, "a string with a IPv4 or IPv6 prefix")
            }

            fn visit_str<E: serde::de::Error>(
                self, v: &str
            ) -> Result<Self::Value, E> {
                AddressPrefix::from_str(v).map_err(E::custom)
            }
        }

        deserializer.deserialize_str(Visitor)
    }
}

impl fmt::Display for AddressPrefix {
    fn fmt(&self, f: &mut fmt::Formatter) -> fmt::Result {
        write!(f, "{}/{}", self.addr, self.len)
    }
}


//------------ OriginInfo ----------------------------------------------------

/// Extended information about an origin.
#[derive(Clone, Debug)]
pub enum OriginInfo {
    /// No information.
    None,

    /// The resource certificate of a ROA.
    RoaInfo(Arc<RoaInfo>),

    /// The path of a local exceptions file.
    Exception(ExceptionInfo),
}

impl OriginInfo {
    fn from_roa(roa: &mut RouteOriginAttestation) -> Self {
        if let Some(cert) = roa.take_cert() {
            OriginInfo::RoaInfo(Arc::new(RoaInfo::from_ee_cert(cert)))
        }
        else {
            OriginInfo::None
        }
    }

    fn roa_info(&self) -> Option<&RoaInfo> {
        match *self {
            OriginInfo::RoaInfo(ref info) => Some(info),
            _ => None
        }
    }

    fn tal_name(&self) -> &str {
        match *self {
            OriginInfo::RoaInfo(ref info) => info.tal.name(),
            _ => "N/A"
        }
    }
}


//------------ RoaInfo -------------------------------------------------------

/// Information about a ROA.
#[derive(Clone, Debug)]
pub struct RoaInfo {
    /// The TAL the ROA is derived from.
    pub tal: Arc<TalInfo>,

    /// The rsync URI identifying the ROA.
    pub uri: Option<uri::Rsync>,

    /// The validity of the ROA.
    ///
    /// This isn’t being trimmed via the CA certificate or anything so the
    /// actual validity may be shorter.
    pub validity: Validity,
}

impl RoaInfo {
    fn from_ee_cert(cert: ResourceCert) -> Self {
        RoaInfo {
            uri: cert.signed_object().cloned().map(|mut uri| {
                uri.unshare(); uri
            }),
            validity: cert.validity(),
            tal: cert.into_tal(),
        }
    }
}


//------------ FromStrError --------------------------------------------------

/// Creating an IP address prefix from a string has failed.
#[derive(Clone, Debug)]
pub struct FromStrError(String);

impl fmt::Display for FromStrError {
    fn fmt(&self, f: &mut fmt::Formatter) -> fmt::Result {
        write!(f, "bad prefix {}", self.0)
    }
}

impl error::Error for FromStrError { }


//------------ Tests ---------------------------------------------------------

#[cfg(test)]
pub mod tests {

    use super::*;

    fn make_pfx(s: &str, l: u8) -> AddressPrefix {
        AddressPrefix::new(s.parse().unwrap(), l)
    }

    #[test]
    fn should_find_covered_prefixes() {
        let outer = make_pfx("10.0.0.0", 16);
        let sibling = make_pfx("10.1.0.0", 16);
        let inner_low = make_pfx("10.0.0.0", 24);
        let inner_mid = make_pfx("10.0.61.0", 24);
        let inner_hi = make_pfx("10.0.255.0", 24);

        assert!(!outer.covers(sibling));
        assert!(outer.covers(inner_low));
        assert!(outer.covers(inner_mid));
        assert!(outer.covers(inner_hi));
    }
}
<|MERGE_RESOLUTION|>--- conflicted
+++ resolved
@@ -23,13 +23,9 @@
 use serde::{Deserialize, Deserializer};
 use crate::config::Config;
 use crate::metrics::{Metrics, ServerMetrics, TalMetrics};
-<<<<<<< HEAD
 use crate::operation::Error;
 use crate::repository::{ProcessCa, ProcessRun};
-use crate::slurm::LocalExceptions;
-=======
 use crate::slurm::{ExceptionInfo, LocalExceptions};
->>>>>>> 4a385eb0
 
 
 //------------ OriginsReport -------------------------------------------------
@@ -589,97 +585,6 @@
         self.refresh.checked_sub(
             Instant::now().saturating_duration_since(from)
         ).unwrap_or_else(|| Duration::from_secs(0)) + duration
-<<<<<<< HEAD
-=======
-    }
-}
-
-
-//------------ RouteOrigins --------------------------------------------------
-
-/// The raw list of route origin attestations from RPKI.
-///
-/// This type is used to collect all the valid route origins as they fall out
-/// of RPKI repository validation. It is an intermediary type used as input
-/// for generating the real origins kept in [`AddressOrigins`].
-///
-/// [`AddressOrigins`]: struct.AddressOrigins.html
-#[derive(Clone, Debug, Default)]
-pub struct RouteOrigins {
-    /// The list of valid ROAs.
-    origins: Vec<RouteOrigin>,
-
-    /// The time when this set needs to be refreshed at the latest.
-    refresh: Option<Time>,
-}
-
-impl RouteOrigins {
-    /// Creates a new, empty list of route origins.
-    pub fn new() -> Self {
-        Default::default()
-    }
-
-    /// Appends the given attestation to the set.
-    ///
-    /// The attestation will simply be added to the end of the list. No
-    /// checking for duplicates is being done.
-    pub fn push(
-        &mut self,
-        attestation: RouteOriginAttestation,
-        tal_index: usize,
-    ) {
-        self.origins.push(RouteOrigin::new(attestation, tal_index));
-    }
-
-    /// Updates the refresh time.
-    ///
-    /// If the time given is earlier than our current refresh time, sets the
-    /// time given as the new refresh time.
-    pub fn update_refresh(&mut self, cert: &TbsCert) {
-        let refresh = cert.validity().not_after();
-        if let Some(time) = self.refresh {
-            if time < refresh {
-                return
-            }
-        }
-        self.refresh = Some(refresh)
-    }
-
-    /// Returns whether the list of attestations is empty.
-    pub fn is_empty(&self) -> bool {
-        self.origins.is_empty()
-    }
-
-    /// Returns the number of attestations in the list.
-    pub fn len(&self) -> usize {
-        self.origins.len()
-    }
-
-    /// Returns an iterator over the attestations in the list.
-    pub fn iter(&self) -> slice::Iter<RouteOrigin> {
-        self.origins.iter()
-    }
-}
-
-
-//--- IntoIterator
-
-impl IntoIterator for RouteOrigins {
-    type Item = RouteOrigin;
-    type IntoIter = vec::IntoIter<RouteOrigin>;
-
-    fn into_iter(self) -> Self::IntoIter {
-        self.origins.into_iter()
-    }
-}
-
-impl<'a> IntoIterator for &'a RouteOrigins {
-    type Item = &'a RouteOrigin;
-    type IntoIter = slice::Iter<'a, RouteOrigin>;
-
-    fn into_iter(self) -> Self::IntoIter {
-        self.iter()
->>>>>>> 4a385eb0
     }
 }
 
